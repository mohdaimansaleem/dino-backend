--- conflicted
+++ resolved
@@ -305,16 +305,9 @@
     is_available: bool = Field(default=True)
     rating_total: float = Field(default=0.0, ge=0, description="Sum of all ratings")
     rating_count: int = Field(default=0, ge=0, description="Number of ratings received")
-<<<<<<< HEAD
-    average_rating: float = Field(default=0.0, ge=0, description="Calculated average rating")
-    
-    @property
-    def calculated_average_rating(self) -> float:
-=======
     
     @property
     def average_rating(self) -> float:
->>>>>>> 5c9ef0c4
         """Calculate average rating from rating_total and rating_count"""
         if self.rating_count == 0:
             return 0.0
