--- conflicted
+++ resolved
@@ -789,8 +789,6 @@
         except Exception as e:
             logger.error(f"Failed to send order creation notification for public order: {e}")
             # Don't fail the order creation if notification fails
-<<<<<<< HEAD
-=======
 
     
 
@@ -849,16 +847,64 @@
             
 
         except Exception as e:
-
+            logger.error(f"Error handling customer record: {e}")
+            # Return a guest customer ID if customer handling fails
+            return "guest-customer"
+    
+    async def _update_table_status(self, table_id: str, status: str):
+        """
+        Update table status
+        """
+        try:
+            table_repo = self.repo_manager.get_repository('table')
+            await table_repo.update(table_id, {
+                'status': status,
+                'updated_at': datetime.utcnow()
+            })
+        except Exception as e:
+            logger.error(f"Error updating table status: {e}")
+            # Don't fail the order if table update fails
+    
+    def _generate_order_number(self) -> str:
+        """
+        Generate unique order number
+        """
+        timestamp = datetime.utcnow().strftime("%Y%m%d%H%M")
+        random_suffix = str(uuid.uuid4())[:6].upper()
+        return f"PUB-{timestamp}-{random_suffix}"
+    
+    async def _send_order_creation_notification(self, order_data: Dict[str, Any]):
+        """
+        Send real-time notification when order is created via public interface
+        """
+        try:
+            from app.core.websocket_manager import connection_manager
+            
+            # Get table number if available
+            table_number = None
+            table_id = order_data.get('table_id')
+            if table_id:
+                table_repo = self.repo_manager.get_repository('table')
+                table = await table_repo.get_by_id(table_id)
+                if table:
+                    table_number = table.get('table_number')
+            
+            # Prepare order data with table number for notification
+            notification_data = {
+                **order_data,
+                'table_number': table_number
+            }
+            
+            # Send WebSocket notification to venue users
+            await connection_manager.send_order_notification(notification_data, "order_created")
+            
+            logger.info(f"WebSocket notification sent for public order {order_data.get('order_number')} in venue {order_data.get('venue_id')}")
+            
+        except Exception as e:
             logger.error(f"Failed to send order creation notification for public order: {e}")
-
             # Don't fail the order creation if notification fails
 
 
-
->>>>>>> b5c7781c
-
-
 # Singleton instance
 
 public_ordering_service = PublicOrderingService()