--- conflicted
+++ resolved
@@ -792,8 +792,6 @@
         except Exception as e:
             logger.error(f"Failed to send order creation notification for public order: {e}")
             # Don't fail the order creation if notification fails
-<<<<<<< HEAD
-=======
 
     
 
@@ -908,7 +906,6 @@
         except Exception as e:
             logger.error(f"Failed to send order creation notification for public order: {e}")
             # Don't fail the order creation if notification fails
->>>>>>> 21ec140b
 
 
 # Singleton instance
