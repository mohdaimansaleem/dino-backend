--- conflicted
+++ resolved
@@ -29,13 +29,7 @@
 from app.core.dependency_injection import get_auth_service
 
 from app.core.security import get_current_user, get_current_user_id
-<<<<<<< HEAD
 from app.core.common_utils import create_success_response
-=======
-
-from app.core.common_utils import create_success_response
-
->>>>>>> 04b8e4f1
 from app.core.config import settings
 
 from app.core.logging_config import get_logger
@@ -53,7 +47,6 @@
 @router.post("/register", response_model=ApiResponseDTO, status_code=status.HTTP_201_CREATED)
 
 async def register_workspace(registration_data: WorkspaceRegistrationDTO):
-<<<<<<< HEAD
     """
     Complete workspace registration with venue and owner user creation
     
@@ -380,14 +373,9 @@
             status_code=status.HTTP_500_INTERNAL_SERVER_ERROR,
             detail="Login failed"
         )
-=======
-
-  """
->>>>>>> 04b8e4f1
 
   Complete workspace registration with venue and owner user creation
 
-<<<<<<< HEAD
 @router.put("/me", response_model=ApiResponseDTO)
 async def update_current_user(
     user_update: UserUpdateDTO,
@@ -509,11 +497,6 @@
             status_code=status.HTTP_500_INTERNAL_SERVER_ERROR,
             detail="Password change failed"
         )
-=======
-   
-
-  This endpoint creates:
->>>>>>> 04b8e4f1
 
   1. A new workspace with workspace details
 
@@ -531,8 +514,1834 @@
 
     from app.core.unified_password_security import password_handler
 
-<<<<<<< HEAD
+    import uuid
+
+     
+
+    logger.info(f"Starting workspace registration for email: {registration_data.owner_email}")
+
+     
+
+    # Get repositories
+
+    workspace_repo = get_workspace_repo()
+
+    venue_repo = get_venue_repo()
+
+    user_repo = get_user_repo()
+
+    role_repo = get_role_repo()
+
+     
+
+    # Check if email already exists
+
+    existing_user = await user_repo.get_by_email(registration_data.owner_email)
+
+    if existing_user:
+
+      raise HTTPException(
+
+        status_code=status.HTTP_400_BAD_REQUEST,
+
+        detail="User with this email already exists"
+
+      )
+
+     
+
+    # Generate unique IDs
+
+    workspace_id = str(uuid.uuid4())
+
+    venue_id = str(uuid.uuid4())
+
+    user_id = str(uuid.uuid4())
+
+     
+
+    # Generate unique workspace name from display name
+
+    workspace_name = registration_data.workspace_name.lower().replace(" ", "_").replace("-", "_")
+
+    workspace_name = f"{workspace_name}_{workspace_id[:8]}"
+
+     
+
+    current_time = datetime.utcnow()
+
+     
+
+    # Get superadmin role_id
+
+    superadmin_role = await role_repo.get_by_name("superadmin")
+
+    if not superadmin_role:
+
+      raise HTTPException(
+
+        status_code=status.HTTP_500_INTERNAL_SERVER_ERROR,
+
+        detail="Superadmin role not found in system"
+
+      )
+
+     
+
+    # Handle password using unified handler
+
+    try:
+
+      server_hash, is_client_hashed = password_handler.handle_password_input(
+
+        registration_data.owner_password,
+
+        require_client_hash=True # Enforce client hashing for registration
+
+      )
+
+      logger.info(f"Registration with {'client-hashed' if is_client_hashed else 'processed'} password for email: {registration_data.owner_email}")
+
+    except ValueError as e:
+
+      logger.warning(f"Registration password error for email {registration_data.owner_email}: {e}")
+
+      raise HTTPException(
+
+        status_code=status.HTTP_400_BAD_REQUEST,
+
+        detail=str(e)
+
+      )
+
+     
+
+    # Validate phone numbers
+
+    venue_phone = registration_data.get_venue_phone_number()
+
+    if not venue_phone:
+
+      raise HTTPException(
+
+        status_code=status.HTTP_400_BAD_REQUEST,
+
+        detail="Venue phone number is required. Please provide venuePhone or ownerPhone."
+
+      )
+
+     
+
+    owner_phone = registration_data.get_owner_phone_number()
+
+    if not owner_phone:
+
+      raise HTTPException(
+
+        status_code=status.HTTP_400_BAD_REQUEST,
+
+        detail="Owner phone number is required. Please provide ownerPhone."
+
+      )
+
+     
+
+    # 1. Create Workspace
+
+    workspace_data = {
+
+      "id": workspace_id,
+
+      "name": workspace_name,
+
+      "description": registration_data.workspace_description,
+
+      "is_active": True,
+
+      "created_at": current_time,
+
+      "updated_at": current_time
+
+    }
+
+     
+
+    # 2. Create Venue
+
+    venue_data = {
+
+      "id": venue_id,
+
+      "name": registration_data.venue_name,
+
+      "description": registration_data.venue_description,
+
+      "location": registration_data.venue_location.model_dump(),
+
+      "phone": venue_phone,
+
+      "email": registration_data.venue_email or registration_data.owner_email,
+
+      "price_range": registration_data.price_range.value,
+
+      "subscription_plan": "basic",
+
+      "subscription_status": "active",
+
+      "admin_id": user_id,
+
+      "is_active": True,
+
+      "rating_total": 0.0,
+
+      "rating_count": 0,
+
+      "created_at": current_time,
+
+      "updated_at": current_time,
+
+      "workspace_id": workspace_id
+
+    }
+
+     
+
+    # 3. Create User (Owner with superadmin role)
+
+    user_data = {
+
+      "id": user_id,
+
+      "email": registration_data.owner_email,
+
+      "phone": owner_phone,
+
+      "first_name": registration_data.owner_first_name,
+
+      "last_name": registration_data.owner_last_name,
+
+      "hashed_password": server_hash,
+
+      "role_id": superadmin_role["id"],
+
+      "is_active": True,
+
+      "email_verified": False,
+
+      "phone_verified": False,
+
+      "created_at": current_time,
+
+      "updated_at": current_time,
+
+      "last_login": None,
+
+      "venue_ids": [venue_id] # Use correct field name
+
+    }
+
+     
+
+    # Create all records in sequence with rollback on failure
+
+    try:
+
+      # Create workspace first with specific document ID
+
+      created_workspace = await workspace_repo.create(workspace_data, doc_id=workspace_id)
+
+      actual_workspace_id = created_workspace.get("id", workspace_id)
+
+      logger.info(f"Workspace created with ID: {actual_workspace_id}")
+
+       
+
+      # Update venue data with actual workspace ID (should be the same as workspace_id)
+
+      venue_data["workspace_id"] = actual_workspace_id
+
+       
+
+      # Create venue with specific document ID
+
+      created_venue = await venue_repo.create(venue_data, doc_id=venue_id)
+
+      actual_venue_id = created_venue.get("id", venue_id)
+
+      logger.info(f"Venue created with ID: {actual_venue_id}")
+
+       
+
+      # Update user data with actual venue ID (should be the same as venue_id)
+
+      user_data["venue_ids"] = [actual_venue_id]
+
+       
+
+      # Create user with specific document ID
+
+      created_user = await user_repo.create(user_data, doc_id=user_id)
+
+      actual_user_id = created_user.get("id", user_id)
+
+      logger.info(f"User created with ID: {actual_user_id}")
+
+       
+
+      logger.info("Entity creation completed successfully")
+
+       
+
+      # Log successful registration
+
+      logger.info(f"Complete workspace registration successful", extra={
+
+        "workspace_id": actual_workspace_id,
+
+        "venue_id": actual_venue_id,
+
+        "user_id": actual_user_id,
+
+        "owner_email": registration_data.owner_email
+
+      })
+
+       
+
+      return ApiResponseDTO(
+
+        success=True,
+
+        message="Workspace, venue, and owner account created successfully. You can now login with your credentials.",
+
+        data={
+
+          "workspace": {
+
+            "id": actual_workspace_id,
+
+            "name": workspace_name
+
+          },
+
+          "venue": {
+
+            "id": actual_venue_id,
+
+            "name": registration_data.venue_name
+
+          },
+
+          "owner": {
+
+            "id": actual_user_id,
+
+            "first_name": registration_data.owner_first_name,
+
+            "last_name": registration_data.owner_last_name,
+
+            "role_id": superadmin_role["id"],
+
+            "role_name": "superadmin"
+
+          }
+
+        }
+
+      )
+
+       
+
+    except Exception as creation_error:
+
+      # Rollback on failure
+
+      logger.error(f"Registration failed during creation: {creation_error}")
+
+       
+
+      # Attempt cleanup (best effort)
+
+      try:
+
+        # Use actual IDs if they were created, otherwise use generated IDs
+
+        cleanup_workspace_id = locals().get('actual_workspace_id', workspace_id)
+
+        cleanup_venue_id = locals().get('actual_venue_id', venue_id)
+
+        cleanup_user_id = locals().get('actual_user_id', user_id)
+
+         
+
+        await workspace_repo.delete(cleanup_workspace_id)
+
+        await venue_repo.delete(cleanup_venue_id) 
+
+        await user_repo.delete(cleanup_user_id)
+
+        logger.info("Cleanup completed after registration failure")
+
+      except Exception as cleanup_error:
+
+        logger.error(f"Cleanup failed: {cleanup_error}")
+
+         
+
+      raise HTTPException(
+
+        status_code=status.HTTP_500_INTERNAL_SERVER_ERROR,
+
+        detail="Registration failed during record creation. Please try again."
+
+      )
+
+       
+
+  except HTTPException:
+
+    raise
+
+  except Exception as e:
+
+    logger.error(f"Workspace registration failed: {e}", exc_info=True)
+
+    raise HTTPException(
+
+      status_code=status.HTTP_500_INTERNAL_SERVER_ERROR,
+
+      detail="Workspace registration failed. Please try again."
+
+    )
+
+
+
+@router.post("/login", response_model=AuthTokenDTO)
+
+async def login_user(login_data: UserLoginDTO):
+
+  """Login user with support for both plain text and hashed passwords"""
+
+  try:
+
+    from  app.database.firestore import get_user_repo
+
+    from app.core.security import create_access_token
+
+    from app.core.unified_password_security import login_tracker
+
+    from app.core.unified_password_security import password_handler
+
+     
+
+    logger.info(f"Login attempt for email: {login_data.email}")
+
+     
+
+    user_repo = get_user_repo()
+
+     
+
+    # Check if account is locked
+
+    if login_tracker.is_locked(login_data.email):
+
+      remaining_time = login_tracker.get_remaining_lockout_time(login_data.email)
+
+      raise HTTPException(
+
+        status_code=status.HTTP_423_LOCKED,
+
+        detail=f"Account locked. Try again in {remaining_time} seconds."
+
+      )
+
+     
+
+    # Get user by email
+
+    user = await user_repo.get_by_email(login_data.email)
+
+     
+
+    if not user:
+
+      login_tracker.record_failed_attempt(login_data.email)
+
+      raise HTTPException(
+
+        status_code=status.HTTP_401_UNAUTHORIZED,
+
+        detail="Invalid credentials"
+
+      )
+
+     
+
+    # Check if user is active
+
+    if not user.get('is_active', True):
+
+      raise HTTPException(
+
+        status_code=status.HTTP_401_UNAUTHORIZED,
+
+        detail="Account is deactivated"
+
+      )
+
+     
+
+    # Verify password using unified handler
+
+    stored_hash = user.get("hashed_password", "")
+
+     
+
+    try:
+
+      password_valid = password_handler.verify_password_input(
+
+        login_data.password, 
+
+        stored_hash, 
+
+        require_client_hash=True # Enforce client hashing
+
+      )
+
+       
+
+      if password_valid:
+
+        logger.info(f"Successful password verification for user: {login_data.email}")
+
+      else:
+
+        logger.warning(f"Invalid password for user: {login_data.email}")
+
+         
+
+    except ValueError as e:
+
+      # Handle client hashing requirement errors
+
+      logger.warning(f"Password format error for user {login_data.email}: {e}")
+
+      login_tracker.record_failed_attempt(login_data.email)
+
+      raise HTTPException(
+
+        status_code=status.HTTP_400_BAD_REQUEST,
+
+        detail=str(e)
+
+      )
+
+     
+
+    if not password_valid:
+
+      login_tracker.record_failed_attempt(login_data.email)
+
+      raise HTTPException(
+
+        status_code=status.HTTP_401_UNAUTHORIZED,
+
+        detail="Invalid credentials"
+
+      )
+
+     
+
+    # Successful login
+
+    login_tracker.record_successful_attempt(login_data.email)
+
+     
+
+    # Update last login
+
+    await user_repo.update(user["id"], {
+
+      "last_login": datetime.utcnow(),
+
+      "updated_at": datetime.utcnow()
+
+    })
+
+     
+
+    # Create JWT tokens (both access and refresh)
+
+    access_token_expires = timedelta(minutes=settings.ACCESS_TOKEN_EXPIRE_MINUTES)
+
+    access_token = create_access_token(
+
+      data={"sub": user["id"]},
+
+      expires_delta=access_token_expires
+
+    )
+
+     
+
+    # Create refresh token
+
+    refresh_token_expires = timedelta(days=settings.REFRESH_TOKEN_EXPIRE_DAYS)
+
+    refresh_token = create_access_token(
+
+      data={"sub": user["id"], "type": "refresh"},
+
+      expires_delta=refresh_token_expires
+
+    )
+
+     
+
+    # Convert user data to UserResponseDTO
+
+    user_response_dto = convert_user_to_response_dto(user)
+
+     
+
+    logger.info(f"Successful login for user: {user['id']}")
+
+     
+
+    return AuthTokenDTO(
+
+      access_token=access_token,
+
+      refresh_token=refresh_token,
+
+      token_type="bearer",
+
+      expires_in=settings.ACCESS_TOKEN_EXPIRE_MINUTES * 60,
+
+      user=user_response_dto
+
+    )
+
+     
+
+  except HTTPException:
+
+    raise
+
+  except Exception as e:
+
+    logger.error(f"Login failed with unexpected error: {e}", exc_info=True)
+
+    raise HTTPException(
+
+      status_code=status.HTTP_500_INTERNAL_SERVER_ERROR,
+
+      detail="Login failed"
+
+    )
+
+
+
+@router.get("/me", response_model=UserResponseDTO)
+
+async def get_current_user_info(current_user: Dict[str, Any] = Depends(get_current_user)):
+
+  """Get current user information"""
+
+  try:
+
+    return convert_user_to_response_dto(current_user)
+
+  except Exception as e:
+
+    logger.error(f"Failed to get current user info: {e}", exc_info=True)
+
+    raise HTTPException(
+
+      status_code=status.HTTP_500_INTERNAL_SERVER_ERROR,
+
+      detail="Failed to retrieve user information"
+
+    )
+
+
+
+@router.put("/me", response_model=ApiResponseDTO)
+
+async def update_current_user(
+
+  user_update: UserUpdateDTO,
+
+  current_user_id: str = Depends(get_current_user_id)
+
+):
+
+  """Update current user information"""
+
+  try:
+
+    # Convert to dict and remove None values
+
+    update_data = user_update.model_dump(exclude_unset=True)
+
+     
+
+    if not update_data:
+
+      raise HTTPException(
+
+        status_code=status.HTTP_400_BAD_REQUEST,
+
+        detail="No data provided for update"
+
+      )
+
+     
+
+    user = await get_auth_service().update_user(current_user_id, update_data)
+
+    return ApiResponseDTO(
+
+      success=True,
+
+      message="User updated successfully",
+
+      data=user
+
+    )
+
+  except HTTPException:
+
+    raise
+
+  except Exception as e:
+
+    logger.error(f"User update failed: {e}", exc_info=True)
+
+    raise HTTPException(
+
+      status_code=status.HTTP_500_INTERNAL_SERVER_ERROR,
+
+      detail=f"Update failed: {str(e)}"
+
+    )
+
+
+
+@router.post("/change-password", response_model=ApiResponseDTO)
+
+async def change_password(
+
+  request_data: ChangePasswordRequest,
+
+  current_user: Dict[str, Any] = Depends(get_current_user)
+
+):
+
+  """Change user password with enhanced security"""
+
+  try:
+
+    from app.core.unified_password_security import login_tracker
+
+    from app.database.firestore import get_user_repo
+
+    from app.core.unified_password_security import password_handler
+
+     
+
+    user_repo = get_user_repo()
+
+    user_id = current_user["id"]
+
+     
+
+    logger.info(f"Password change request for user: {user_id}")
+
+     
+
+    # Get current user data
+
+    user_data = await user_repo.get_by_id(user_id)
+
+    if not user_data:
+
+      raise HTTPException(
+
+        status_code=status.HTTP_404_NOT_FOUND,
+
+        detail="User not found"
+
+      )
+
+     
+
+    stored_hash = user_data.get("hashed_password", "")
+
+     
+
+    try:
+
+      # Verify current password
+
+      current_password_valid = password_handler.verify_password_input(
+
+        request_data.current_password, 
+
+        stored_hash, 
+
+        require_client_hash=True
+
+      )
+
+       
+
+      if not current_password_valid:
+
+        login_tracker.record_failed_attempt(f"password_change_{user_id}")
+
+        raise HTTPException(
+
+          status_code=status.HTTP_400_BAD_REQUEST,
+
+          detail="Current password is incorrect"
+
+        )
+
+       
+
+      # Handle new password
+
+      new_server_hash, is_client_hashed = password_handler.handle_password_input(
+
+        request_data.new_password,
+
+        require_client_hash=True
+
+      )
+
+       
+
+      # Check if new password is different from current
+
+      if password_handler.verify_password_input(request_data.new_password, stored_hash, require_client_hash=True):
+
+        raise HTTPException(
+
+          status_code=status.HTTP_400_BAD_REQUEST,
+
+          detail="New password must be different from current password"
+
+        )
+
+       
+
+      logger.info(f"Password change validation successful for user: {user_id}")
+
+       
+
+    except ValueError as e:
+
+      logger.warning(f"Password change format error for user {user_id}: {e}")
+
+      login_tracker.record_failed_attempt(f"password_change_{user_id}")
+
+      raise HTTPException(
+
+        status_code=status.HTTP_400_BAD_REQUEST,
+
+        detail=str(e)
+
+      )
+
+     
+
+    # Update password
+
+    await user_repo.update(user_id, {
+
+      "hashed_password": new_server_hash,
+
+      "updated_at": datetime.utcnow()
+
+    })
+
+     
+
+    # Record successful password change
+
+    login_tracker.record_successful_attempt(f"password_change_{user_id}")
+
+     
+
+    logger.info(f"Password changed successfully for user: {user_id}")
+
+     
+
+    return ApiResponseDTO(
+
+      success=True,
+
+      message="Password changed successfully",
+
+      data={
+
+        "changed_at": datetime.utcnow().isoformat()
+
+      }
+
+    )
+
+  except HTTPException:
+
+    raise
+
+  except Exception as e:
+
+    logger.error(f"Password change failed for user {current_user.get('id')}: {e}", exc_info=True)
+
+    raise HTTPException(
+
+      status_code=status.HTTP_500_INTERNAL_SERVER_ERROR,
+
+      detail="Password change failed"
+
+    )
+
+
+
+@router.post("/refresh", response_model=AuthTokenDTO)
+
+async def refresh_token(request_data: RefreshTokenRequest):
+
+  """Refresh JWT token"""
+
+  try:
+
+    from app.database.firestore import get_user_repo
+
+    from app.core.security import verify_token, create_access_token
+
+     
+
+    logger.info("Token refresh attempt")
+
+     
+
+    # Verify the refresh token
+
+    try:
+
+      payload = verify_token(request_data.refresh_token)
+
+    except HTTPException as e:
+
+      logger.warning(f"Refresh token verification failed: {e.detail}")
+
+      raise HTTPException(
+
+        status_code=status.HTTP_401_UNAUTHORIZED,
+
+        detail="Invalid or expired refresh token"
+
+      )
+
+     
+
+    user_id = payload.get("sub")
+
+    token_type = payload.get("type")
+
+     
+
+    if not user_id:
+
+      raise HTTPException(
+
+        status_code=status.HTTP_401_UNAUTHORIZED,
+
+        detail="Invalid refresh token - missing user ID"
+
+      )
+
+     
+
+    # Allow refresh tokens without explicit type for backward compatibility
+
+    if token_type and token_type != "refresh":
+
+      raise HTTPException(
+
+        status_code=status.HTTP_401_UNAUTHORIZED,
+
+        detail="Invalid token type"
+
+      )
+
+     
+
+    # Get user from database
+
+    user_repo = get_user_repo()
+
+    user = await user_repo.get_by_id(user_id)
+
+     
+
+    if not user:
+
+      raise HTTPException(
+
+        status_code=status.HTTP_401_UNAUTHORIZED,
+
+        detail="User not found"
+
+      )
+
+     
+
+    # Check if user is active
+
+    if not user.get('is_active', True):
+
+      raise HTTPException(
+
+        status_code=status.HTTP_401_UNAUTHORIZED,
+
+        detail="User account is deactivated"
+
+      )
+
+     
+
+    # Create new tokens
+
+    access_token_expires = timedelta(minutes=settings.ACCESS_TOKEN_EXPIRE_MINUTES)
+
+    access_token = create_access_token(
+
+      data={"sub": user["id"]},
+
+      expires_delta=access_token_expires
+
+    )
+
+     
+
+    # Create new refresh token
+
+    refresh_token_expires = timedelta(days=settings.REFRESH_TOKEN_EXPIRE_DAYS)
+
+    new_refresh_token = create_access_token(
+
+      data={"sub": user["id"], "type": "refresh"},
+
+      expires_delta=refresh_token_expires
+
+    )
+
+     
+
+    # Convert user data to UserResponseDTO
+
+    user_response_dto = convert_user_to_response_dto(user)
+
+     
+
+    logger.info(f"Token refresh successful for user: {user['id']}")
+
+     
+
+    return AuthTokenDTO(
+
+      access_token=access_token,
+
+      refresh_token=new_refresh_token,
+
+      token_type="bearer",
+
+      expires_in=settings.ACCESS_TOKEN_EXPIRE_MINUTES * 60,
+
+      user=user_response_dto
+
+    )
+
+     
+
+  except HTTPException:
+
+    raise
+
+  except Exception as e:
+
+    logger.error(f"Token refresh failed: {e}", exc_info=True)
+
+    raise HTTPException(
+
+      status_code=status.HTTP_500_INTERNAL_SERVER_ERROR,
+
+      detail=f"Token refresh failed: {str(e)}"
+
+    )
+
+
+
+@router.get("/permissions", response_model=ApiResponseDTO)
+
+async def get_user_permissions(current_user: Dict[str, Any] = Depends(get_current_user)):
+
+  """Get current user's permissions"""
+
+  try:
+
+    from  app.services.role_permission_service import role_permission_service
+
+    from app.database.firestore import get_role_repo, get_permission_repo
+
+     
+
+    # Get user's role and permissions
+
+    role_repo = get_role_repo()
+
+    user_role_id = current_user.get('role_id')
+
+     
+
+    if not user_role_id:
+
+      raise HTTPException(
+
+        status_code=status.HTTP_400_BAD_REQUEST,
+
+        detail="User has no role assigned"
+
+      )
+
+     
+
+    # Get role with permissions
+
+    role = await role_repo.get_by_id(user_role_id)
+
+    if not role:
+
+      raise HTTPException(
+
+        status_code=status.HTTP_404_NOT_FOUND,
+
+        detail="User role not found"
+
+      )
+
+     
+
+    # Get permissions from role
+
+    permissions = role.get('permission_ids', [])
+
+     
+
+    # Get detailed permission information
+
+    perm_repo = get_permission_repo()
+
+    detailed_permissions = []
+
+     
+
+    for perm_id in permissions:
+
+      perm = await perm_repo.get_by_id(perm_id)
+
+      if perm:
+
+        detailed_permissions.append({
+
+          'id': perm['id'],
+
+          'name': perm['name'],
+
+          'resource': perm['resource'],
+
+          'action': perm['action'],
+
+          'scope': perm['scope'],
+
+          'description': perm['description']
+
+        })
+
+     
+
+    # Get dashboard permissions using the role we already have
+
+    dashboard_permissions = await role_permission_service.get_role_dashboard_permissions_with_role(role['name'])
+
+     
+
+    return ApiResponseDTO(
+
+      success=True,
+
+      message="User permissions retrieved successfully",
+
+      data={
+
+        'user_id': current_user['id'],
+
+        'role': {
+
+          'id': role['id'],
+
+          'name': role['name'],
+
+          'display_name': role.get('display_name', role['name']),
+
+          'description': role.get('description', '')
+
+        },
+
+        'permissions': detailed_permissions,
+
+        'dashboard_permissions': dashboard_permissions,
+
+        'permission_count': len(detailed_permissions)
+
+      }
+
+    )
+
+     
+
+  except HTTPException:
+
+    raise
+
+  except Exception as e:
+
+    logger.error(f"Error getting user permissions: {e}", exc_info=True)
+
+    raise HTTPException(
+
+      status_code=status.HTTP_500_INTERNAL_SERVER_ERROR,
+
+      detail="Failed to get user permissions"
+
+    )
+
+
+
+@router.post("/refresh-permissions", response_model=ApiResponseDTO)
+
+async def refresh_user_permissions(current_user: Dict[str, Any] = Depends(get_current_user)):
+
+  """Refresh current user's permissions (for real-time updates)"""
+
+  try:
+
+    from app.services.role_permission_service import role_permission_service
+
+    from app.database.firestore import get_role_repo, get_permission_repo
+
+     
+
+    # Get user's role and permissions
+
+    role_repo = get_role_repo()
+
+    user_role_id = current_user.get('role_id')
+
+     
+
+    if not user_role_id:
+
+      raise HTTPException(
+
+        status_code=status.HTTP_400_BAD_REQUEST,
+
+        detail="User has no role assigned"
+
+      )
+
+     
+
+    # Get role with permissions
+
+    role = await role_repo.get_by_id(user_role_id)
+
+    if not role:
+
+      raise HTTPException(
+
+        status_code=status.HTTP_404_NOT_FOUND,
+
+        detail="User role not found"
+
+      )
+
+     
+
+    # Get permissions from role
+
+    permissions = role.get('permission_ids', [])
+
+     
+
+    # Get detailed permission information
+
+    perm_repo = get_permission_repo()
+
+    detailed_permissions = []
+
+     
+
+    for perm_id in permissions:
+
+      perm = await perm_repo.get_by_id(perm_id)
+
+      if perm:
+
+        detailed_permissions.append({
+
+          'id': perm['id'],
+
+          'name': perm['name'],
+
+          'resource': perm['resource'],
+
+          'action': perm['action'],
+
+          'scope': perm['scope'],
+
+          'description': perm['description']
+
+        })
+
+     
+
+    # Get dashboard permissions using the role we already have
+
+    dashboard_permissions = await role_permission_service.get_role_dashboard_permissions_with_role(role['name'])
+
+     
+
+    return ApiResponseDTO(
+
+      success=True,
+
+      message="User permissions refreshed successfully",
+
+      data={
+
+        'user_id': current_user['id'],
+
+        'role': {
+
+          'id': role['id'],
+
+          'name': role['name'],
+
+          'display_name': role.get('display_name', role['name']),
+
+          'description': role.get('description', '')
+
+        },
+
+        'permissions': detailed_permissions,
+
+        'dashboard_permissions': dashboard_permissions,
+
+        'permission_count': len(detailed_permissions),
+
+        'refreshed_at': datetime.utcnow().isoformat()
+
+      }
+
+    )
+
+     
+
+  except HTTPException:
+
+    raise
+
+  except Exception as e:
+
+    logger.error(f"Error refreshing user permissions: {e}", exc_info=True)
+
+    raise HTTPException(
+
+      status_code=status.HTTP_500_INTERNAL_SERVER_ERROR,
+
+      detail="Failed to refresh user permissions"
+
+    )
+
+
+
+@router.post("/logout", response_model=ApiResponseDTO)
+
+async def logout_user():
+
+  """Logout user (client-side token removal)"""
+
+  return ApiResponseDTO(
+
+    success=True,
+
+    message="Logged out successfully. Please remove the token from client storage.",
+
+    data={
+
+      "logged_out_at": datetime.utcnow().isoformat(),
+
+      "action": "logout_completed"
+
+    }
+
+  )
+
+
+
+@router.post("/debug-token", response_model=ApiResponseDTO)
+
+async def debug_token(request_data: RefreshTokenRequest):
+
+  """Debug JWT token (development only)"""
+
+  try:
+
+    from jose import jwt
+
+    from app.core.config import settings
+
+     
+
+    if settings.is_production:
+
+      raise HTTPException(
+
+        status_code=status.HTTP_404_NOT_FOUND,
+
+        detail="Endpoint not available in production"
+
+      )
+
+     
+
+    token = request_data.refresh_token
+
+     
+
+    # Try to decode without verification first
+
+    try:
+
+      unverified_payload = jwt.get_unverified_claims(token)
+
+      logger.info(f"Unverified token payload: {unverified_payload}")
+
+    except Exception as e:
+
+      logger.error(f"Failed to get unverified claims: {e}")
+
+      unverified_payload = None
+
+     
+
+    # Try to decode with verification
+
+    try:
+
+      verified_payload = jwt.decode(
+
+        token, 
+
+        settings.SECRET_KEY, 
+
+        algorithms=[settings.ALGORITHM]
+
+      )
+
+      verification_status = "success"
+
+      verification_error = None
+
+    except Exception as e:
+
+      verified_payload = None
+
+      verification_status = "failed"
+
+      verification_error = str(e)
+
+     
+
+    return ApiResponseDTO(
+
+      success=True,
+
+      message="Token debug information",
+
+      data={
+
+        "unverified_payload": unverified_payload,
+
+        "verified_payload": verified_payload,
+
+        "verification_status": verification_status,
+
+        "verification_error": verification_error,
+
+        "secret_key_length": len(settings.SECRET_KEY),
+
+        "algorithm": settings.ALGORITHM
+
+      }
+
+    )
+
+     
+
+  except HTTPException:
+
+    raise
+
+  except Exception as e:
+
+    logger.error(f"Token debug failed: {e}", exc_info=True)
+
+    raise HTTPException(
+
+      status_code=status.HTTP_500_INTERNAL_SERVER_ERROR,
+
+      detail=f"Debug failed: {str(e)}"
+
+    )
+
+
+
+@router.put("/deactivate/{venue_id}", response_model=ApiResponseDTO)
+
+async def deactivate_venue(
+
+  venue_id: str,
+
+  current_user: Dict[str, Any] = Depends(get_current_user)
+
+):
+
+  """Deactivate venue by venue ID (updates is_active field to False)"""
+
+  try:
+
+    from app.database.firestore import get_venue_repo
+
+    from app.core.security import _get_user_role
+
+     
+
+    venue_repo = get_venue_repo()
+
+     
+
+    # Check if venue exists
+
+    venue = await venue_repo.get_by_id(venue_id)
+
+    if not venue:
+
+      raise HTTPException(
+
+        status_code=status.HTTP_404_NOT_FOUND,
+
+        detail="Venue not found"
+
+      )
+
+     
+
+    # Check permissions - get user role from role_id
+
+    user_role = await _get_user_role(current_user)
+
+    venue_admin_id = venue.get('admin_id')
+
+     
+
+    # Only superadmin or venue owner can deactivate venues
+
+    if not (user_role == 'superadmin' or current_user['id'] == venue_admin_id):
+
+      raise HTTPException(
+
+        status_code=status.HTTP_403_FORBIDDEN,
+
+        detail="Insufficient permissions to deactivate this venue"
+
+      )
+
+     
+
+    # Update venue deactivation status
+
+    await venue_repo.update(venue_id, {"is_active": False})
+
+     
+
+    logger.info(f"Venue deactivated: {venue_id} by user: {current_user['id']}")
+
+     
+
+    return ApiResponseDTO(
+
+      success=True,
+
+      message="Venue deactivated successfully. Record preserved with is_active set to False.",
+
+      data={
+
+        "venue_id": venue_id, 
+
+        "venue_name": venue.get('name'),
+
+        "is_active": False,
+
+        "action": "deactivated"
+
+      }
+
+    )
+
+  except HTTPException:
+
+    raise
+
+  except Exception as e:
+
+    logger.error(f"Venue deactivation failed: {e}", exc_info=True)
+
+    raise HTTPException(
+
+      status_code=status.HTTP_500_INTERNAL_SERVER_ERROR,
+
+      detail=f"Venue deactivation failed: {str(e)}"
+
+    )
+
+
+
+@router.put("/activate/{venue_id}", response_model=ApiResponseDTO)
+
+async def activate_venue(
+
+  venue_id: str,
+
+  current_user: Dict[str, Any] = Depends(get_current_user)
+
+):
+
+  """Activate venue by venue ID (updates is_active field to True)"""
+
+  try:
+
+    from  app.database.firestore import get_venue_repo
+
+    from app.core.security import _get_user_role
+
+     
+
+    venue_repo = get_venue_repo()
+
+     
+
+    # Check if venue exists
+
+    venue = await venue_repo.get_by_id(venue_id)
+
+    if not venue:
+
+      raise HTTPException(
+
+        status_code=status.HTTP_404_NOT_FOUND,
+
+        detail="Venue not found"
+
+      )
+
+     
+
+    # Check permissions - get user role from role_id
+
+    user_role = await _get_user_role(current_user)
+
+    venue_admin_id = venue.get('admin_id')
+
+     
+
+    # Only superadmin or venue owner can activate venues
+
+    if not (user_role == 'superadmin' or current_user['id'] == venue_admin_id):
+
+      raise HTTPException(
+
+        status_code=status.HTTP_403_FORBIDDEN,
+
+        detail="Insufficient permissions to activate this venue"
+
+      )
+
+     
+
+    # Update venue activation status
+
+    await venue_repo.update(venue_id, {"is_active": True})
+
+     
+
+    logger.info(f"Venue activated: {venue_id} by user: {current_user['id']}")
+
+     
+
+    return ApiResponseDTO(
+
+      success=True,
+
+      message="Venue activated successfully. Record updated with is_active set to True.",
+
+      data={
+
+        "venue_id": venue_id, 
+
+        "venue_name": venue.get('name'),
+
+        "is_active": True,
+
+        "action": "activated"
+
+      }
+
+    )
+
+  except HTTPException:
+
+    raise
+
+  except Exception as e:
+
+    logger.error(f"Venue activation failed: {e}", exc_info=True)
+
+    raise HTTPException(
+
+      status_code=status.HTTP_500_INTERNAL_SERVER_ERROR,
+
+      detail=f"Venue activation failed: {str(e)}"
+
+    )
+
+
+
+@router.post("/get-salt", response_model=ApiResponseDTO)
+
+async def get_user_salt(request_data: GetSaltRequest):
+
+  """Get user salt for client-side password hashing"""
+
+  try:
+
+    from app.database.firestore import get_user_repo
+
+    from app.core.unified_password_security import FIXED_CLIENT_SALT
+
+    import hashlib
+
+     
+
+    user_repo = get_user_repo()
+
+     
+
+    # Get user by email
+
+    user = await user_repo.get_by_email(request_data.email)
+
+     
+
+    if not user:
+
+      # For security, don't reveal if user exists or not
+
+      # Return a deterministic salt based on email for non-existent users
+
+      fake_salt = hashlib.sha256(f"fake_salt_{request_data.email}".encode()).hexdigest()[:64]
+
+      return ApiResponseDTO(
+
+        success=True,
+
+        message="Salt retrieved",
+
+        data={"salt": fake_salt}
+
+      )
+
+     
+
+    # Get or generate user salt
+
+    user_salt = user.get("password_salt")
+
+    if not user_salt:
+
+      # For the unified system, we use a fixed salt approach
+
+      # Return the fixed salt used by the system
+
+      from app.core.unified_password_security import FIXED_CLIENT_SALT
+
+      user_salt = FIXED_CLIENT_SALT
+
+     
+
+    return ApiResponseDTO(
+
+      success=True,
+
+      message="Salt retrieved",
+
+      data={"salt": user_salt}
+
+    )
+
+     
+
+  except Exception as e:
+
+    logger.error(f"Error getting user salt: {e}", exc_info=True)
+
+    # Return fake salt to prevent timing attacks
+
+    import hashlib
+
+    fake_salt = hashlib.sha256(f"error_salt_{request_data.email}".encode()).hexdigest()[:64]
+
+    return ApiResponseDTO(
+
+      success=True,
+
+      message="Salt retrieved",
+
+      data={"salt": fake_salt}
+
+    )
+
+
+
 @router.post("/login-hashed", response_model=AuthTokenDTO)
+
 async def login_with_hashed_password(login_data: ClientHashedLoginRequest):
     """Login with client-side hashed password"""
     try:
@@ -641,391 +2450,310 @@
             status_code=status.HTTP_500_INTERNAL_SERVER_ERROR,
             detail="Login failed"
         )
-=======
-    import uuid
->>>>>>> 04b8e4f1
-
-     
-
-    logger.info(f"Starting workspace registration for email: {registration_data.owner_email}")
-
-     
-
-    # Get repositories
-
-    workspace_repo = get_workspace_repo()
+
+@router.get("/client-hash-info", response_model=ApiResponseDTO)
+
+async def get_client_hash_info():
+
+  """Get information for implementing client-side password hashing"""
+
+  try:
+
+    from app.core.unified_password_security import get_client_hashing_info
+
+     
+
+    hash_info = get_client_hashing_info()
+
+     
+
+    return ApiResponseDTO(
+
+      success=True,
+
+      message="Client hashing information retrieved",
+
+      data=hash_info
+
+    )
+
+     
+
+  except Exception as e:
+
+    logger.error(f"Failed to get client hash info: {e}", exc_info=True)
+
+    return ApiResponseDTO(
+
+      success=False,
+
+      message=f"Failed to get client hash info: {str(e)}",
+
+      data={"error": str(e)}
+
+    )
+
+
+
+@router.get("/config-check", response_model=ApiResponseDTO)
+
+async def check_auth_config():
+
+  """Check authentication configuration (development only)"""
+
+  try:
+
+    from  app.core.config import settings
+
+     
+
+    if settings.is_production:
+
+      raise HTTPException(
+
+        status_code=status.HTTP_404_NOT_FOUND,
+
+        detail="Endpoint not available in production"
+
+      )
+
+     
+
+    return ApiResponseDTO(
+
+      success=True,
+
+      message="Authentication configuration",
+
+      data={
+
+        "jwt_auth_enabled": settings.is_jwt_auth_enabled,
+
+        "secret_key_configured": bool(settings.SECRET_KEY and settings.SECRET_KEY != "your-super-secret-jwt-key-change-this-in-production-at-least-32-characters-long"),
+
+        "secret_key_length": len(settings.SECRET_KEY) if settings.SECRET_KEY else 0,
+
+        "algorithm": settings.ALGORITHM,
+
+        "access_token_expire_minutes": settings.ACCESS_TOKEN_EXPIRE_MINUTES,
+
+        "refresh_token_expire_days": settings.REFRESH_TOKEN_EXPIRE_DAYS,
+
+        "environment": settings.ENVIRONMENT,
+
+        "is_production": settings.is_production,
+
+        "is_development": settings.is_development
+
+      }
+
+    )
+
+     
+
+  except HTTPException:
+
+    raise
+
+  except Exception as e:
+
+    logger.error(f"Config check failed: {e}", exc_info=True)
+
+    raise HTTPException(
+
+      status_code=status.HTTP_500_INTERNAL_SERVER_ERROR,
+
+      detail=f"Config check failed: {str(e)}"
+
+    )
+
+
+
+@router.get("/user-role-debug", response_model=ApiResponseDTO)
+
+async def debug_user_role(current_user: Dict[str, Any] = Depends(get_current_user)):
+
+  """Debug user role information (development only)"""
+
+  try:
+
+    from app.core.config import settings
+
+    from app.core.security import _get_user_role
+
+     
+
+    if settings.is_production:
+
+      raise HTTPException(
+
+        status_code=status.HTTP_404_NOT_FOUND,
+
+        detail="Endpoint not available in production"
+
+      )
+
+     
+
+    # Get the resolved role
+
+    resolved_role = await _get_user_role(current_user)
+
+     
+
+    return ApiResponseDTO(
+
+      success=True,
+
+      message="User role debug information",
+
+      data={
+
+        "user_id": current_user.get("id"),
+
+        "email": current_user.get("email"),
+
+        "role_id": current_user.get("role_id"),
+
+        "direct_role_field": current_user.get("role"),
+
+        "resolved_role": resolved_role,
+
+        "venue_ids": current_user.get("venue_ids", []),
+
+        "workspace_id": current_user.get("workspace_id"),
+
+        "is_active": current_user.get("is_active"),
+
+        "has_admin_privileges": resolved_role in ['admin', 'superadmin'],
+
+        "has_superadmin_privileges": resolved_role == 'superadmin'
+
+      }
+
+    )
+
+     
+
+  except HTTPException:
+
+    raise
+
+  except Exception as e:
+
+    logger.error(f"User role debug failed: {e}", exc_info=True)
+
+    raise HTTPException(
+
+      status_code=status.HTTP_500_INTERNAL_SERVER_ERROR,
+
+      detail=f"User role debug failed: {str(e)}"
+
+    )
+
+
+
+@router.get("/workspace-debug", response_model=ApiResponseDTO)
+
+async def debug_workspace_access(
+
+  venue_id: str = Query(..., description="Venue ID to check access for"),
+
+  current_user: Dict[str, Any] = Depends(get_current_user)
+
+):
+
+  """Debug workspace access for venue (development only)"""
+
+  try:
+
+    from app.core.config import settings
+
+    from app.core.security import _get_user_role
+
+    from app.database.firestore import get_venue_repo
+
+     
+
+    if settings.is_production:
+
+      raise HTTPException(
+
+        status_code=status.HTTP_404_NOT_FOUND,
+
+        detail="Endpoint not available in production"
+
+      )
+
+     
+
+    # Get user role
+
+    resolved_role = await _get_user_role(current_user)
+
+     
+
+    # Get venue information
 
     venue_repo = get_venue_repo()
 
-    user_repo = get_user_repo()
-
-    role_repo = get_role_repo()
-
-     
-
-    # Check if email already exists
-
-    existing_user = await user_repo.get_by_email(registration_data.owner_email)
-
-    if existing_user:
-
-      raise HTTPException(
-
-        status_code=status.HTTP_400_BAD_REQUEST,
-
-        detail="User with this email already exists"
-
-      )
-
-     
-
-    # Generate unique IDs
-
-    workspace_id = str(uuid.uuid4())
-
-    venue_id = str(uuid.uuid4())
-
-    user_id = str(uuid.uuid4())
-
-     
-
-    # Generate unique workspace name from display name
-
-    workspace_name = registration_data.workspace_name.lower().replace(" ", "_").replace("-", "_")
-
-    workspace_name = f"{workspace_name}_{workspace_id[:8]}"
-
-     
-
-    current_time = datetime.utcnow()
-
-     
-
-    # Get superadmin role_id
-
-    superadmin_role = await role_repo.get_by_name("superadmin")
-
-    if not superadmin_role:
-
-      raise HTTPException(
-
-        status_code=status.HTTP_500_INTERNAL_SERVER_ERROR,
-
-        detail="Superadmin role not found in system"
-
-      )
-
-     
-
-    # Handle password using unified handler
-
-    try:
-
-      server_hash, is_client_hashed = password_handler.handle_password_input(
-
-        registration_data.owner_password,
-
-        require_client_hash=True # Enforce client hashing for registration
-
-      )
-
-      logger.info(f"Registration with {'client-hashed' if is_client_hashed else 'processed'} password for email: {registration_data.owner_email}")
-
-    except ValueError as e:
-
-      logger.warning(f"Registration password error for email {registration_data.owner_email}: {e}")
-
-      raise HTTPException(
-
-        status_code=status.HTTP_400_BAD_REQUEST,
-
-        detail=str(e)
-
-      )
-
-     
-
-    # Validate phone numbers
-
-    venue_phone = registration_data.get_venue_phone_number()
-
-    if not venue_phone:
-
-      raise HTTPException(
-
-        status_code=status.HTTP_400_BAD_REQUEST,
-
-        detail="Venue phone number is required. Please provide venuePhone or ownerPhone."
-
-      )
-
-     
-
-    owner_phone = registration_data.get_owner_phone_number()
-
-    if not owner_phone:
-
-      raise HTTPException(
-
-        status_code=status.HTTP_400_BAD_REQUEST,
-
-        detail="Owner phone number is required. Please provide ownerPhone."
-
-      )
-
-     
-
-    # 1. Create Workspace
-
-    workspace_data = {
-
-      "id": workspace_id,
-
-      "name": workspace_name,
-
-      "description": registration_data.workspace_description,
-
-      "is_active": True,
-
-      "created_at": current_time,
-
-      "updated_at": current_time
-
-    }
-
-     
-
-    # 2. Create Venue
-
-    venue_data = {
-
-      "id": venue_id,
-
-      "name": registration_data.venue_name,
-
-      "description": registration_data.venue_description,
-
-      "location": registration_data.venue_location.model_dump(),
-
-      "phone": venue_phone,
-
-      "email": registration_data.venue_email or registration_data.owner_email,
-
-      "price_range": registration_data.price_range.value,
-
-      "subscription_plan": "basic",
-
-      "subscription_status": "active",
-
-      "admin_id": user_id,
-
-      "is_active": True,
-
-      "rating_total": 0.0,
-
-      "rating_count": 0,
-
-      "created_at": current_time,
-
-      "updated_at": current_time,
-
-      "workspace_id": workspace_id
-
-    }
-
-     
-
-    # 3. Create User (Owner with superadmin role)
-
-    user_data = {
-
-      "id": user_id,
-
-      "email": registration_data.owner_email,
-
-      "phone": owner_phone,
-
-      "first_name": registration_data.owner_first_name,
-
-      "last_name": registration_data.owner_last_name,
-
-      "hashed_password": server_hash,
-
-      "role_id": superadmin_role["id"],
-
-      "is_active": True,
-
-      "email_verified": False,
-
-      "phone_verified": False,
-
-      "created_at": current_time,
-
-      "updated_at": current_time,
-
-      "last_login": None,
-
-      "venue_ids": [venue_id] # Use correct field name
-
-    }
-
-     
-
-    # Create all records in sequence with rollback on failure
-
-    try:
-
-      # Create workspace first with specific document ID
-
-      created_workspace = await workspace_repo.create(workspace_data, doc_id=workspace_id)
-
-      actual_workspace_id = created_workspace.get("id", workspace_id)
-
-      logger.info(f"Workspace created with ID: {actual_workspace_id}")
-
-       
-
-      # Update venue data with actual workspace ID (should be the same as workspace_id)
-
-      venue_data["workspace_id"] = actual_workspace_id
-
-       
-
-      # Create venue with specific document ID
-
-      created_venue = await venue_repo.create(venue_data, doc_id=venue_id)
-
-      actual_venue_id = created_venue.get("id", venue_id)
-
-      logger.info(f"Venue created with ID: {actual_venue_id}")
-
-       
-
-      # Update user data with actual venue ID (should be the same as venue_id)
-
-      user_data["venue_ids"] = [actual_venue_id]
-
-       
-
-      # Create user with specific document ID
-
-      created_user = await user_repo.create(user_data, doc_id=user_id)
-
-      actual_user_id = created_user.get("id", user_id)
-
-      logger.info(f"User created with ID: {actual_user_id}")
-
-       
-
-      logger.info("Entity creation completed successfully")
-
-       
-
-      # Log successful registration
-
-      logger.info(f"Complete workspace registration successful", extra={
-
-        "workspace_id": actual_workspace_id,
-
-        "venue_id": actual_venue_id,
-
-        "user_id": actual_user_id,
-
-        "owner_email": registration_data.owner_email
-
-      })
-
-       
-
-      return ApiResponseDTO(
-
-        success=True,
-
-        message="Workspace, venue, and owner account created successfully. You can now login with your credentials.",
-
-        data={
-
-          "workspace": {
-
-            "id": actual_workspace_id,
-
-            "name": workspace_name
-
-          },
-
-          "venue": {
-
-            "id": actual_venue_id,
-
-            "name": registration_data.venue_name
-
-          },
-
-          "owner": {
-
-            "id": actual_user_id,
-
-            "first_name": registration_data.owner_first_name,
-
-            "last_name": registration_data.owner_last_name,
-
-            "role_id": superadmin_role["id"],
-
-            "role_name": "superadmin"
-
-          }
+    venue = await venue_repo.get_by_id(venue_id)
+
+     
+
+    return ApiResponseDTO(
+
+      success=True,
+
+      message="Workspace access debug information",
+
+      data={
+
+        "user": {
+
+          "id": current_user.get("id"),
+
+          "email": current_user.get("email"),
+
+          "role": resolved_role,
+
+          "workspace_id": current_user.get("workspace_id"),
+
+          "venue_ids": current_user.get("venue_ids", [])
+
+        },
+
+        "venue": {
+
+          "id": venue_id,
+
+          "exists": venue is not None,
+
+          "name": venue.get("name") if venue else None,
+
+          "workspace_id": venue.get("workspace_id") if venue else None,
+
+          "admin_id": venue.get("admin_id") if venue else None
+
+        },
+
+        "access_check": {
+
+          "is_superadmin": resolved_role == 'superadmin',
+
+          "is_admin": resolved_role in ['admin', 'superadmin'],
+
+          "workspace_match": current_user.get("workspace_id") == venue.get("workspace_id") if venue else False,
+
+          "should_have_access": resolved_role in ['admin', 'superadmin'] or (current_user.get("workspace_id") == venue.get("workspace_id") if venue else False)
 
         }
 
-      )
-
-       
-
-    except Exception as creation_error:
-
-      # Rollback on failure
-
-      logger.error(f"Registration failed during creation: {creation_error}")
-
-       
-
-      # Attempt cleanup (best effort)
-
-      try:
-
-        # Use actual IDs if they were created, otherwise use generated IDs
-
-        cleanup_workspace_id = locals().get('actual_workspace_id', workspace_id)
-
-        cleanup_venue_id = locals().get('actual_venue_id', venue_id)
-
-        cleanup_user_id = locals().get('actual_user_id', user_id)
-
-         
-
-        await workspace_repo.delete(cleanup_workspace_id)
-
-        await venue_repo.delete(cleanup_venue_id) 
-
-        await user_repo.delete(cleanup_user_id)
-
-        logger.info("Cleanup completed after registration failure")
-
-      except Exception as cleanup_error:
-
-        logger.error(f"Cleanup failed: {cleanup_error}")
-
-         
-
-      raise HTTPException(
-
-        status_code=status.HTTP_500_INTERNAL_SERVER_ERROR,
-
-        detail="Registration failed during record creation. Please try again."
-
-      )
-
-       
+      }
+
+    )
+
+     
 
   except HTTPException:
 
@@ -1033,1978 +2761,12 @@
 
   except Exception as e:
 
-    logger.error(f"Workspace registration failed: {e}", exc_info=True)
+    logger.error(f"Workspace debug failed: {e}", exc_info=True)
 
     raise HTTPException(
 
       status_code=status.HTTP_500_INTERNAL_SERVER_ERROR,
 
-      detail="Workspace registration failed. Please try again."
-
-    )
-
-
-
-@router.post("/login", response_model=AuthTokenDTO)
-
-async def login_user(login_data: UserLoginDTO):
-
-  """Login user with support for both plain text and hashed passwords"""
-
-  try:
-
-    from  app.database.firestore import get_user_repo
-
-    from app.core.security import create_access_token
-
-    from app.core.unified_password_security import login_tracker
-
-    from app.core.unified_password_security import password_handler
-
-     
-
-    logger.info(f"Login attempt for email: {login_data.email}")
-
-     
-
-    user_repo = get_user_repo()
-
-     
-
-    # Check if account is locked
-
-    if login_tracker.is_locked(login_data.email):
-
-      remaining_time = login_tracker.get_remaining_lockout_time(login_data.email)
-
-      raise HTTPException(
-
-        status_code=status.HTTP_423_LOCKED,
-
-        detail=f"Account locked. Try again in {remaining_time} seconds."
-
-      )
-
-     
-
-    # Get user by email
-
-    user = await user_repo.get_by_email(login_data.email)
-
-     
-
-    if not user:
-
-      login_tracker.record_failed_attempt(login_data.email)
-
-      raise HTTPException(
-
-        status_code=status.HTTP_401_UNAUTHORIZED,
-
-        detail="Invalid credentials"
-
-      )
-
-     
-
-    # Check if user is active
-
-    if not user.get('is_active', True):
-
-      raise HTTPException(
-
-        status_code=status.HTTP_401_UNAUTHORIZED,
-
-        detail="Account is deactivated"
-
-      )
-
-     
-
-    # Verify password using unified handler
-
-    stored_hash = user.get("hashed_password", "")
-
-     
-
-    try:
-
-      password_valid = password_handler.verify_password_input(
-
-        login_data.password, 
-
-        stored_hash, 
-
-        require_client_hash=True # Enforce client hashing
-
-      )
-
-       
-
-      if password_valid:
-
-        logger.info(f"Successful password verification for user: {login_data.email}")
-
-      else:
-
-        logger.warning(f"Invalid password for user: {login_data.email}")
-
-         
-
-    except ValueError as e:
-
-      # Handle client hashing requirement errors
-
-      logger.warning(f"Password format error for user {login_data.email}: {e}")
-
-      login_tracker.record_failed_attempt(login_data.email)
-
-      raise HTTPException(
-
-        status_code=status.HTTP_400_BAD_REQUEST,
-
-        detail=str(e)
-
-      )
-
-     
-
-    if not password_valid:
-
-      login_tracker.record_failed_attempt(login_data.email)
-
-      raise HTTPException(
-
-        status_code=status.HTTP_401_UNAUTHORIZED,
-
-        detail="Invalid credentials"
-
-      )
-
-     
-
-    # Successful login
-
-    login_tracker.record_successful_attempt(login_data.email)
-
-     
-
-    # Update last login
-
-    await user_repo.update(user["id"], {
-
-      "last_login": datetime.utcnow(),
-
-      "updated_at": datetime.utcnow()
-
-    })
-
-     
-
-    # Create JWT tokens (both access and refresh)
-
-    access_token_expires = timedelta(minutes=settings.ACCESS_TOKEN_EXPIRE_MINUTES)
-
-    access_token = create_access_token(
-
-      data={"sub": user["id"]},
-
-      expires_delta=access_token_expires
-
-    )
-
-     
-
-    # Create refresh token
-
-    refresh_token_expires = timedelta(days=settings.REFRESH_TOKEN_EXPIRE_DAYS)
-
-    refresh_token = create_access_token(
-
-      data={"sub": user["id"], "type": "refresh"},
-
-      expires_delta=refresh_token_expires
-
-    )
-
-     
-
-    # Convert user data to UserResponseDTO
-
-    user_response_dto = convert_user_to_response_dto(user)
-
-     
-
-    logger.info(f"Successful login for user: {user['id']}")
-
-     
-
-    return AuthTokenDTO(
-
-      access_token=access_token,
-
-      refresh_token=refresh_token,
-
-      token_type="bearer",
-
-      expires_in=settings.ACCESS_TOKEN_EXPIRE_MINUTES * 60,
-
-      user=user_response_dto
-
-    )
-
-     
-
-  except HTTPException:
-
-    raise
-
-  except Exception as e:
-
-    logger.error(f"Login failed with unexpected error: {e}", exc_info=True)
-
-    raise HTTPException(
-
-      status_code=status.HTTP_500_INTERNAL_SERVER_ERROR,
-
-      detail="Login failed"
-
-    )
-
-
-
-@router.get("/me", response_model=UserResponseDTO)
-
-async def get_current_user_info(current_user: Dict[str, Any] = Depends(get_current_user)):
-
-  """Get current user information"""
-
-  try:
-
-    return convert_user_to_response_dto(current_user)
-
-  except Exception as e:
-
-    logger.error(f"Failed to get current user info: {e}", exc_info=True)
-
-    raise HTTPException(
-
-      status_code=status.HTTP_500_INTERNAL_SERVER_ERROR,
-
-      detail="Failed to retrieve user information"
-
-    )
-
-
-
-@router.put("/me", response_model=ApiResponseDTO)
-
-async def update_current_user(
-
-  user_update: UserUpdateDTO,
-
-  current_user_id: str = Depends(get_current_user_id)
-
-):
-
-  """Update current user information"""
-
-  try:
-
-    # Convert to dict and remove None values
-
-    update_data = user_update.model_dump(exclude_unset=True)
-
-     
-
-    if not update_data:
-
-      raise HTTPException(
-
-        status_code=status.HTTP_400_BAD_REQUEST,
-
-        detail="No data provided for update"
-
-      )
-
-     
-
-    user = await get_auth_service().update_user(current_user_id, update_data)
-
-    return ApiResponseDTO(
-
-      success=True,
-
-      message="User updated successfully",
-
-      data=user
-
-    )
-
-  except HTTPException:
-
-    raise
-
-  except Exception as e:
-
-    logger.error(f"User update failed: {e}", exc_info=True)
-
-    raise HTTPException(
-
-      status_code=status.HTTP_500_INTERNAL_SERVER_ERROR,
-
-      detail=f"Update failed: {str(e)}"
-
-    )
-
-
-
-@router.post("/change-password", response_model=ApiResponseDTO)
-
-async def change_password(
-
-  request_data: ChangePasswordRequest,
-
-  current_user: Dict[str, Any] = Depends(get_current_user)
-
-):
-
-  """Change user password with enhanced security"""
-
-  try:
-
-    from app.core.unified_password_security import login_tracker
-
-    from app.database.firestore import get_user_repo
-
-    from app.core.unified_password_security import password_handler
-
-     
-
-    user_repo = get_user_repo()
-
-    user_id = current_user["id"]
-
-     
-
-    logger.info(f"Password change request for user: {user_id}")
-
-     
-
-    # Get current user data
-
-    user_data = await user_repo.get_by_id(user_id)
-
-    if not user_data:
-
-      raise HTTPException(
-
-        status_code=status.HTTP_404_NOT_FOUND,
-
-        detail="User not found"
-
-      )
-
-     
-
-    stored_hash = user_data.get("hashed_password", "")
-
-     
-
-    try:
-
-      # Verify current password
-
-      current_password_valid = password_handler.verify_password_input(
-
-        request_data.current_password, 
-
-        stored_hash, 
-
-        require_client_hash=True
-
-      )
-
-       
-
-      if not current_password_valid:
-
-        login_tracker.record_failed_attempt(f"password_change_{user_id}")
-
-        raise HTTPException(
-
-          status_code=status.HTTP_400_BAD_REQUEST,
-
-          detail="Current password is incorrect"
-
-        )
-
-       
-
-      # Handle new password
-
-      new_server_hash, is_client_hashed = password_handler.handle_password_input(
-
-        request_data.new_password,
-
-        require_client_hash=True
-
-      )
-
-       
-
-      # Check if new password is different from current
-
-      if password_handler.verify_password_input(request_data.new_password, stored_hash, require_client_hash=True):
-
-        raise HTTPException(
-
-          status_code=status.HTTP_400_BAD_REQUEST,
-
-          detail="New password must be different from current password"
-
-        )
-
-       
-
-      logger.info(f"Password change validation successful for user: {user_id}")
-
-       
-
-    except ValueError as e:
-
-      logger.warning(f"Password change format error for user {user_id}: {e}")
-
-      login_tracker.record_failed_attempt(f"password_change_{user_id}")
-
-      raise HTTPException(
-
-        status_code=status.HTTP_400_BAD_REQUEST,
-
-        detail=str(e)
-
-      )
-
-     
-
-    # Update password
-
-    await user_repo.update(user_id, {
-
-      "hashed_password": new_server_hash,
-
-      "updated_at": datetime.utcnow()
-
-    })
-
-     
-
-    # Record successful password change
-
-    login_tracker.record_successful_attempt(f"password_change_{user_id}")
-
-     
-
-    logger.info(f"Password changed successfully for user: {user_id}")
-
-     
-
-    return ApiResponseDTO(
-
-      success=True,
-
-      message="Password changed successfully",
-
-      data={
-
-        "changed_at": datetime.utcnow().isoformat()
-
-      }
-
-    )
-
-  except HTTPException:
-
-    raise
-
-  except Exception as e:
-
-    logger.error(f"Password change failed for user {current_user.get('id')}: {e}", exc_info=True)
-
-    raise HTTPException(
-
-      status_code=status.HTTP_500_INTERNAL_SERVER_ERROR,
-
-      detail="Password change failed"
-
-    )
-
-
-
-@router.post("/refresh", response_model=AuthTokenDTO)
-
-async def refresh_token(request_data: RefreshTokenRequest):
-
-  """Refresh JWT token"""
-
-  try:
-
-    from app.database.firestore import get_user_repo
-
-    from app.core.security import verify_token, create_access_token
-
-     
-
-    logger.info("Token refresh attempt")
-
-     
-
-    # Verify the refresh token
-
-    try:
-
-      payload = verify_token(request_data.refresh_token)
-
-    except HTTPException as e:
-
-      logger.warning(f"Refresh token verification failed: {e.detail}")
-
-      raise HTTPException(
-
-        status_code=status.HTTP_401_UNAUTHORIZED,
-
-        detail="Invalid or expired refresh token"
-
-      )
-
-     
-
-    user_id = payload.get("sub")
-
-    token_type = payload.get("type")
-
-     
-
-    if not user_id:
-
-      raise HTTPException(
-
-        status_code=status.HTTP_401_UNAUTHORIZED,
-
-        detail="Invalid refresh token - missing user ID"
-
-      )
-
-     
-
-    # Allow refresh tokens without explicit type for backward compatibility
-
-    if token_type and token_type != "refresh":
-
-      raise HTTPException(
-
-        status_code=status.HTTP_401_UNAUTHORIZED,
-
-        detail="Invalid token type"
-
-      )
-
-     
-
-    # Get user from database
-
-    user_repo = get_user_repo()
-
-    user = await user_repo.get_by_id(user_id)
-
-     
-
-    if not user:
-
-      raise HTTPException(
-
-        status_code=status.HTTP_401_UNAUTHORIZED,
-
-        detail="User not found"
-
-      )
-
-     
-
-    # Check if user is active
-
-    if not user.get('is_active', True):
-
-      raise HTTPException(
-
-        status_code=status.HTTP_401_UNAUTHORIZED,
-
-        detail="User account is deactivated"
-
-      )
-
-     
-
-    # Create new tokens
-
-    access_token_expires = timedelta(minutes=settings.ACCESS_TOKEN_EXPIRE_MINUTES)
-
-    access_token = create_access_token(
-
-      data={"sub": user["id"]},
-
-      expires_delta=access_token_expires
-
-    )
-
-     
-
-    # Create new refresh token
-
-    refresh_token_expires = timedelta(days=settings.REFRESH_TOKEN_EXPIRE_DAYS)
-
-    new_refresh_token = create_access_token(
-
-      data={"sub": user["id"], "type": "refresh"},
-
-      expires_delta=refresh_token_expires
-
-    )
-
-     
-
-    # Convert user data to UserResponseDTO
-
-    user_response_dto = convert_user_to_response_dto(user)
-
-     
-
-    logger.info(f"Token refresh successful for user: {user['id']}")
-
-     
-
-    return AuthTokenDTO(
-
-      access_token=access_token,
-
-      refresh_token=new_refresh_token,
-
-      token_type="bearer",
-
-      expires_in=settings.ACCESS_TOKEN_EXPIRE_MINUTES * 60,
-
-      user=user_response_dto
-
-    )
-
-     
-
-  except HTTPException:
-
-    raise
-
-  except Exception as e:
-
-    logger.error(f"Token refresh failed: {e}", exc_info=True)
-
-    raise HTTPException(
-
-      status_code=status.HTTP_500_INTERNAL_SERVER_ERROR,
-
-      detail=f"Token refresh failed: {str(e)}"
-
-    )
-
-
-
-@router.get("/permissions", response_model=ApiResponseDTO)
-
-async def get_user_permissions(current_user: Dict[str, Any] = Depends(get_current_user)):
-
-  """Get current user's permissions"""
-
-  try:
-
-    from  app.services.role_permission_service import role_permission_service
-
-    from app.database.firestore import get_role_repo, get_permission_repo
-
-     
-
-    # Get user's role and permissions
-
-    role_repo = get_role_repo()
-
-    user_role_id = current_user.get('role_id')
-
-     
-
-    if not user_role_id:
-
-      raise HTTPException(
-
-        status_code=status.HTTP_400_BAD_REQUEST,
-
-        detail="User has no role assigned"
-
-      )
-
-     
-
-    # Get role with permissions
-
-    role = await role_repo.get_by_id(user_role_id)
-
-    if not role:
-
-      raise HTTPException(
-
-        status_code=status.HTTP_404_NOT_FOUND,
-
-        detail="User role not found"
-
-      )
-
-     
-
-    # Get permissions from role
-
-    permissions = role.get('permission_ids', [])
-
-     
-
-    # Get detailed permission information
-
-    perm_repo = get_permission_repo()
-
-    detailed_permissions = []
-
-     
-
-    for perm_id in permissions:
-
-      perm = await perm_repo.get_by_id(perm_id)
-
-      if perm:
-
-        detailed_permissions.append({
-
-          'id': perm['id'],
-
-          'name': perm['name'],
-
-          'resource': perm['resource'],
-
-          'action': perm['action'],
-
-          'scope': perm['scope'],
-
-          'description': perm['description']
-
-        })
-
-     
-
-    # Get dashboard permissions using the role we already have
-
-    dashboard_permissions = await role_permission_service.get_role_dashboard_permissions_with_role(role['name'])
-
-     
-
-    return ApiResponseDTO(
-
-      success=True,
-
-      message="User permissions retrieved successfully",
-
-      data={
-
-        'user_id': current_user['id'],
-
-        'role': {
-
-          'id': role['id'],
-
-          'name': role['name'],
-
-          'display_name': role.get('display_name', role['name']),
-
-          'description': role.get('description', '')
-
-        },
-
-        'permissions': detailed_permissions,
-
-        'dashboard_permissions': dashboard_permissions,
-
-        'permission_count': len(detailed_permissions)
-
-      }
-
-    )
-
-     
-
-  except HTTPException:
-
-    raise
-
-  except Exception as e:
-
-    logger.error(f"Error getting user permissions: {e}", exc_info=True)
-
-    raise HTTPException(
-
-      status_code=status.HTTP_500_INTERNAL_SERVER_ERROR,
-
-      detail="Failed to get user permissions"
-
-    )
-
-
-
-@router.post("/refresh-permissions", response_model=ApiResponseDTO)
-
-async def refresh_user_permissions(current_user: Dict[str, Any] = Depends(get_current_user)):
-
-  """Refresh current user's permissions (for real-time updates)"""
-
-  try:
-
-    from app.services.role_permission_service import role_permission_service
-
-    from app.database.firestore import get_role_repo, get_permission_repo
-
-     
-
-    # Get user's role and permissions
-
-    role_repo = get_role_repo()
-
-    user_role_id = current_user.get('role_id')
-
-     
-
-    if not user_role_id:
-
-      raise HTTPException(
-
-        status_code=status.HTTP_400_BAD_REQUEST,
-
-        detail="User has no role assigned"
-
-      )
-
-     
-
-    # Get role with permissions
-
-    role = await role_repo.get_by_id(user_role_id)
-
-    if not role:
-
-      raise HTTPException(
-
-        status_code=status.HTTP_404_NOT_FOUND,
-
-        detail="User role not found"
-
-      )
-
-     
-
-    # Get permissions from role
-
-    permissions = role.get('permission_ids', [])
-
-     
-
-    # Get detailed permission information
-
-    perm_repo = get_permission_repo()
-
-    detailed_permissions = []
-
-     
-
-    for perm_id in permissions:
-
-      perm = await perm_repo.get_by_id(perm_id)
-
-      if perm:
-
-        detailed_permissions.append({
-
-          'id': perm['id'],
-
-          'name': perm['name'],
-
-          'resource': perm['resource'],
-
-          'action': perm['action'],
-
-          'scope': perm['scope'],
-
-          'description': perm['description']
-
-        })
-
-     
-
-    # Get dashboard permissions using the role we already have
-
-    dashboard_permissions = await role_permission_service.get_role_dashboard_permissions_with_role(role['name'])
-
-     
-
-    return ApiResponseDTO(
-
-      success=True,
-
-      message="User permissions refreshed successfully",
-
-      data={
-
-        'user_id': current_user['id'],
-
-        'role': {
-
-          'id': role['id'],
-
-          'name': role['name'],
-
-          'display_name': role.get('display_name', role['name']),
-
-          'description': role.get('description', '')
-
-        },
-
-        'permissions': detailed_permissions,
-
-        'dashboard_permissions': dashboard_permissions,
-
-        'permission_count': len(detailed_permissions),
-
-        'refreshed_at': datetime.utcnow().isoformat()
-
-      }
-
-    )
-
-     
-
-  except HTTPException:
-
-    raise
-
-  except Exception as e:
-
-    logger.error(f"Error refreshing user permissions: {e}", exc_info=True)
-
-    raise HTTPException(
-
-      status_code=status.HTTP_500_INTERNAL_SERVER_ERROR,
-
-      detail="Failed to refresh user permissions"
-
-    )
-
-
-
-@router.post("/logout", response_model=ApiResponseDTO)
-
-async def logout_user():
-
-  """Logout user (client-side token removal)"""
-
-  return ApiResponseDTO(
-
-    success=True,
-
-    message="Logged out successfully. Please remove the token from client storage.",
-
-    data={
-
-      "logged_out_at": datetime.utcnow().isoformat(),
-
-      "action": "logout_completed"
-
-    }
-
-  )
-
-
-
-@router.post("/debug-token", response_model=ApiResponseDTO)
-
-async def debug_token(request_data: RefreshTokenRequest):
-
-  """Debug JWT token (development only)"""
-
-  try:
-
-    from jose import jwt
-
-    from app.core.config import settings
-
-     
-
-    if settings.is_production:
-
-      raise HTTPException(
-
-        status_code=status.HTTP_404_NOT_FOUND,
-
-        detail="Endpoint not available in production"
-
-      )
-
-     
-
-    token = request_data.refresh_token
-
-     
-
-    # Try to decode without verification first
-
-    try:
-
-      unverified_payload = jwt.get_unverified_claims(token)
-
-      logger.info(f"Unverified token payload: {unverified_payload}")
-
-    except Exception as e:
-
-      logger.error(f"Failed to get unverified claims: {e}")
-
-      unverified_payload = None
-
-     
-
-    # Try to decode with verification
-
-    try:
-
-      verified_payload = jwt.decode(
-
-        token, 
-
-        settings.SECRET_KEY, 
-
-        algorithms=[settings.ALGORITHM]
-
-      )
-
-      verification_status = "success"
-
-      verification_error = None
-
-    except Exception as e:
-
-      verified_payload = None
-
-      verification_status = "failed"
-
-      verification_error = str(e)
-
-     
-
-    return ApiResponseDTO(
-
-      success=True,
-
-      message="Token debug information",
-
-      data={
-
-        "unverified_payload": unverified_payload,
-
-        "verified_payload": verified_payload,
-
-        "verification_status": verification_status,
-
-        "verification_error": verification_error,
-
-        "secret_key_length": len(settings.SECRET_KEY),
-
-        "algorithm": settings.ALGORITHM
-
-      }
-
-    )
-
-     
-
-  except HTTPException:
-
-    raise
-
-  except Exception as e:
-
-    logger.error(f"Token debug failed: {e}", exc_info=True)
-
-    raise HTTPException(
-
-      status_code=status.HTTP_500_INTERNAL_SERVER_ERROR,
-
-      detail=f"Debug failed: {str(e)}"
-
-    )
-
-
-
-@router.put("/deactivate/{venue_id}", response_model=ApiResponseDTO)
-
-async def deactivate_venue(
-
-  venue_id: str,
-
-  current_user: Dict[str, Any] = Depends(get_current_user)
-
-):
-
-  """Deactivate venue by venue ID (updates is_active field to False)"""
-
-  try:
-
-    from app.database.firestore import get_venue_repo
-
-    from app.core.security import _get_user_role
-
-     
-
-    venue_repo = get_venue_repo()
-
-     
-
-    # Check if venue exists
-
-    venue = await venue_repo.get_by_id(venue_id)
-
-    if not venue:
-
-      raise HTTPException(
-
-        status_code=status.HTTP_404_NOT_FOUND,
-
-        detail="Venue not found"
-
-      )
-
-     
-
-    # Check permissions - get user role from role_id
-
-    user_role = await _get_user_role(current_user)
-
-    venue_admin_id = venue.get('admin_id')
-
-     
-
-    # Only superadmin or venue owner can deactivate venues
-
-    if not (user_role == 'superadmin' or current_user['id'] == venue_admin_id):
-
-      raise HTTPException(
-
-        status_code=status.HTTP_403_FORBIDDEN,
-
-        detail="Insufficient permissions to deactivate this venue"
-
-      )
-
-     
-
-    # Update venue deactivation status
-
-    await venue_repo.update(venue_id, {"is_active": False})
-
-     
-
-    logger.info(f"Venue deactivated: {venue_id} by user: {current_user['id']}")
-
-     
-
-    return ApiResponseDTO(
-
-      success=True,
-
-      message="Venue deactivated successfully. Record preserved with is_active set to False.",
-
-      data={
-
-        "venue_id": venue_id, 
-
-        "venue_name": venue.get('name'),
-
-        "is_active": False,
-
-        "action": "deactivated"
-
-      }
-
-    )
-
-  except HTTPException:
-
-    raise
-
-  except Exception as e:
-
-    logger.error(f"Venue deactivation failed: {e}", exc_info=True)
-
-    raise HTTPException(
-
-      status_code=status.HTTP_500_INTERNAL_SERVER_ERROR,
-
-      detail=f"Venue deactivation failed: {str(e)}"
-
-    )
-
-
-
-@router.put("/activate/{venue_id}", response_model=ApiResponseDTO)
-
-async def activate_venue(
-
-  venue_id: str,
-
-  current_user: Dict[str, Any] = Depends(get_current_user)
-
-):
-
-  """Activate venue by venue ID (updates is_active field to True)"""
-
-  try:
-
-    from  app.database.firestore import get_venue_repo
-
-    from app.core.security import _get_user_role
-
-     
-
-    venue_repo = get_venue_repo()
-
-     
-
-    # Check if venue exists
-
-    venue = await venue_repo.get_by_id(venue_id)
-
-    if not venue:
-
-      raise HTTPException(
-
-        status_code=status.HTTP_404_NOT_FOUND,
-
-        detail="Venue not found"
-
-      )
-
-     
-
-    # Check permissions - get user role from role_id
-
-    user_role = await _get_user_role(current_user)
-
-    venue_admin_id = venue.get('admin_id')
-
-     
-
-    # Only superadmin or venue owner can activate venues
-
-    if not (user_role == 'superadmin' or current_user['id'] == venue_admin_id):
-
-      raise HTTPException(
-
-        status_code=status.HTTP_403_FORBIDDEN,
-
-        detail="Insufficient permissions to activate this venue"
-
-      )
-
-     
-
-    # Update venue activation status
-
-    await venue_repo.update(venue_id, {"is_active": True})
-
-     
-
-    logger.info(f"Venue activated: {venue_id} by user: {current_user['id']}")
-
-     
-
-    return ApiResponseDTO(
-
-      success=True,
-
-      message="Venue activated successfully. Record updated with is_active set to True.",
-
-      data={
-
-        "venue_id": venue_id, 
-
-        "venue_name": venue.get('name'),
-
-        "is_active": True,
-
-        "action": "activated"
-
-      }
-
-    )
-
-  except HTTPException:
-
-    raise
-
-  except Exception as e:
-
-    logger.error(f"Venue activation failed: {e}", exc_info=True)
-
-    raise HTTPException(
-
-      status_code=status.HTTP_500_INTERNAL_SERVER_ERROR,
-
-      detail=f"Venue activation failed: {str(e)}"
-
-    )
-
-
-
-@router.post("/get-salt", response_model=ApiResponseDTO)
-
-async def get_user_salt(request_data: GetSaltRequest):
-
-  """Get user salt for client-side password hashing"""
-
-  try:
-
-    from app.database.firestore import get_user_repo
-
-    from app.core.unified_password_security import FIXED_CLIENT_SALT
-
-    import hashlib
-
-     
-
-    user_repo = get_user_repo()
-
-     
-
-    # Get user by email
-
-    user = await user_repo.get_by_email(request_data.email)
-
-     
-
-    if not user:
-
-      # For security, don't reveal if user exists or not
-
-      # Return a deterministic salt based on email for non-existent users
-
-      fake_salt = hashlib.sha256(f"fake_salt_{request_data.email}".encode()).hexdigest()[:64]
-
-      return ApiResponseDTO(
-
-        success=True,
-
-        message="Salt retrieved",
-
-        data={"salt": fake_salt}
-
-      )
-
-     
-
-    # Get or generate user salt
-
-    user_salt = user.get("password_salt")
-
-    if not user_salt:
-
-      # For the unified system, we use a fixed salt approach
-
-      # Return the fixed salt used by the system
-
-      from app.core.unified_password_security import FIXED_CLIENT_SALT
-
-      user_salt = FIXED_CLIENT_SALT
-
-     
-
-    return ApiResponseDTO(
-
-      success=True,
-
-      message="Salt retrieved",
-
-      data={"salt": user_salt}
-
-    )
-
-     
-
-  except Exception as e:
-
-    logger.error(f"Error getting user salt: {e}", exc_info=True)
-
-    # Return fake salt to prevent timing attacks
-
-    import hashlib
-
-    fake_salt = hashlib.sha256(f"error_salt_{request_data.email}".encode()).hexdigest()[:64]
-
-    return ApiResponseDTO(
-
-      success=True,
-
-      message="Salt retrieved",
-
-      data={"salt": fake_salt}
-
-    )
-
-
-
-@router.post("/login-hashed", response_model=AuthTokenDTO)
-
-async def login_with_hashed_password(login_data: ClientHashedLoginRequest):
-
-  """Login with client-side hashed password"""
-
-  try:
-
-    from app.database.firestore import get_user_repo
-
-    from app.core.unified_password_security import FIXED_CLIENT_SALT
-
-    from app.core.security import create_access_token
-
-    from app.core.unified_password_security import login_tracker
-
-     
-
-    logger.info(f"Hashed login attempt for email: {login_data.email}")
-
-     
-
-    user_repo = get_user_repo()
-
-     
-
-    # Check if account is locked
-
-    if login_tracker.is_locked(login_data.email):
-
-      remaining_time = login_tracker.get_remaining_lockout_time(login_data.email)
-
-      raise HTTPException(
-
-        status_code=status.HTTP_423_LOCKED,
-
-        detail=f"Account locked. Try again in {remaining_time} seconds."
-
-      )
-
-     
-
-    # Get user by email
-
-    user = await user_repo.get_by_email(login_data.email)
-
-     
-
-    if not user:
-
-      login_tracker.record_failed_attempt(login_data.email)
-
-      raise HTTPException(
-
-        status_code=status.HTTP_401_UNAUTHORIZED,
-
-        detail="Invalid credentials"
-
-      )
-
-     
-
-    # Check if user is active
-
-    if not user.get('is_active', True):
-
-      raise HTTPException(
-
-        status_code=status.HTTP_401_UNAUTHORIZED,
-
-        detail="Account is deactivated"
-
-      )
-
-     
-
-    # Get user salt
-
-    user_salt = user.get("password_salt")
-
-    if not user_salt:
-
-      # User doesn't have salt - might be legacy user
-
-      logger.info(f"Migrating legacy user to client-hashed password: {user['id']}")
-
-       
-
-      # Use fixed salt from unified system
-
-      from app.core.unified_password_security import FIXED_CLIENT_SALT
-
-      user_salt = FIXED_CLIENT_SALT
-
-       
-
-      # For now, reject client hash login for legacy users
-
-      # They need to use regular login first to migrate
-
-      raise HTTPException(
-
-        status_code=status.HTTP_400_BAD_REQUEST,
-
-        detail="Account needs migration. Please use regular login first."
-
-      )
-
-     
-
-    # Verify client-hashed password using unified handler
-
-    stored_hash = user.get("hashed_password", "")
-
-    from app.core.unified_password_security import password_handler
-
-    if not password_handler.verify_password(login_data.password_hash, stored_hash):
-
-      login_tracker.record_failed_attempt(login_data.email)
-
-      raise HTTPException(
-
-        status_code=status.HTTP_401_UNAUTHORIZED,
-
-        detail="Invalid credentials"
-
-      )
-
-     
-
-    # Successful login
-
-    login_tracker.record_successful_attempt(login_data.email)
-
-     
-
-    # Update last login
-
-    await user_repo.update(user["id"], {
-
-      "last_login": datetime.utcnow(),
-
-      "updated_at": datetime.utcnow()
-
-    })
-
-     
-
-    # Create JWT tokens (both access and refresh)
-
-    access_token_expires = timedelta(minutes=settings.ACCESS_TOKEN_EXPIRE_MINUTES)
-
-    access_token = create_access_token(
-
-      data={"sub": user["id"]},
-
-      expires_delta=access_token_expires
-
-    )
-
-     
-
-    # Create refresh token
-
-    refresh_token_expires = timedelta(days=settings.REFRESH_TOKEN_EXPIRE_DAYS)
-
-    refresh_token = create_access_token(
-
-      data={"sub": user["id"], "type": "refresh"},
-
-      expires_delta=refresh_token_expires
-
-    )
-
-     
-
-    # Convert user data to UserResponseDTO
-
-    user_response_dto = convert_user_to_response_dto(user)
-
-     
-
-    logger.info(f"Successful hashed login for user: {user['id']}")
-
-     
-
-    return AuthTokenDTO(
-
-      access_token=access_token,
-
-      refresh_token=refresh_token,
-
-      token_type="bearer",
-
-      expires_in=settings.ACCESS_TOKEN_EXPIRE_MINUTES * 60,
-
-      user=user_response_dto
-
-    )
-
-     
-
-  except HTTPException:
-
-    raise
-
-  except Exception as e:
-
-    logger.error(f"Hashed login failed: {e}", exc_info=True)
-
-    raise HTTPException(
-
-      status_code=status.HTTP_500_INTERNAL_SERVER_ERROR,
-
-      detail="Login failed"
-
-    )
-
-
-
-@router.get("/client-hash-info", response_model=ApiResponseDTO)
-
-async def get_client_hash_info():
-
-  """Get information for implementing client-side password hashing"""
-
-  try:
-
-    from app.core.unified_password_security import get_client_hashing_info
-
-     
-
-    hash_info = get_client_hashing_info()
-
-     
-
-    return ApiResponseDTO(
-
-      success=True,
-
-      message="Client hashing information retrieved",
-
-      data=hash_info
-
-    )
-
-     
-
-  except Exception as e:
-
-    logger.error(f"Failed to get client hash info: {e}", exc_info=True)
-
-    return ApiResponseDTO(
-
-      success=False,
-
-      message=f"Failed to get client hash info: {str(e)}",
-
-      data={"error": str(e)}
-
-    )
-
-
-
-@router.get("/config-check", response_model=ApiResponseDTO)
-
-async def check_auth_config():
-
-  """Check authentication configuration (development only)"""
-
-  try:
-
-    from  app.core.config import settings
-
-     
-
-    if settings.is_production:
-
-      raise HTTPException(
-
-        status_code=status.HTTP_404_NOT_FOUND,
-
-        detail="Endpoint not available in production"
-
-      )
-
-     
-
-    return ApiResponseDTO(
-
-      success=True,
-
-      message="Authentication configuration",
-
-      data={
-
-        "jwt_auth_enabled": settings.is_jwt_auth_enabled,
-
-        "secret_key_configured": bool(settings.SECRET_KEY and settings.SECRET_KEY != "your-super-secret-jwt-key-change-this-in-production-at-least-32-characters-long"),
-
-        "secret_key_length": len(settings.SECRET_KEY) if settings.SECRET_KEY else 0,
-
-        "algorithm": settings.ALGORITHM,
-
-        "access_token_expire_minutes": settings.ACCESS_TOKEN_EXPIRE_MINUTES,
-
-        "refresh_token_expire_days": settings.REFRESH_TOKEN_EXPIRE_DAYS,
-
-        "environment": settings.ENVIRONMENT,
-
-        "is_production": settings.is_production,
-
-        "is_development": settings.is_development
-
-      }
-
-    )
-
-     
-
-  except HTTPException:
-
-    raise
-
-  except Exception as e:
-
-    logger.error(f"Config check failed: {e}", exc_info=True)
-
-    raise HTTPException(
-
-      status_code=status.HTTP_500_INTERNAL_SERVER_ERROR,
-
-      detail=f"Config check failed: {str(e)}"
-
-    )
-
-
-
-@router.get("/user-role-debug", response_model=ApiResponseDTO)
-
-async def debug_user_role(current_user: Dict[str, Any] = Depends(get_current_user)):
-
-  """Debug user role information (development only)"""
-
-  try:
-
-    from app.core.config import settings
-
-    from app.core.security import _get_user_role
-
-     
-
-    if settings.is_production:
-
-      raise HTTPException(
-
-        status_code=status.HTTP_404_NOT_FOUND,
-
-        detail="Endpoint not available in production"
-
-      )
-
-     
-
-    # Get the resolved role
-
-    resolved_role = await _get_user_role(current_user)
-
-     
-
-    return ApiResponseDTO(
-
-      success=True,
-
-      message="User role debug information",
-
-      data={
-
-        "user_id": current_user.get("id"),
-
-        "email": current_user.get("email"),
-
-        "role_id": current_user.get("role_id"),
-
-        "direct_role_field": current_user.get("role"),
-
-        "resolved_role": resolved_role,
-
-        "venue_ids": current_user.get("venue_ids", []),
-
-        "workspace_id": current_user.get("workspace_id"),
-
-        "is_active": current_user.get("is_active"),
-
-        "has_admin_privileges": resolved_role in ['admin', 'superadmin'],
-
-        "has_superadmin_privileges": resolved_role == 'superadmin'
-
-      }
-
-    )
-
-     
-
-  except HTTPException:
-
-    raise
-
-  except Exception as e:
-
-    logger.error(f"User role debug failed: {e}", exc_info=True)
-
-    raise HTTPException(
-
-      status_code=status.HTTP_500_INTERNAL_SERVER_ERROR,
-
-      detail=f"User role debug failed: {str(e)}"
-
-    )
-
-
-
-@router.get("/workspace-debug", response_model=ApiResponseDTO)
-
-async def debug_workspace_access(
-
-  venue_id: str = Query(..., description="Venue ID to check access for"),
-
-  current_user: Dict[str, Any] = Depends(get_current_user)
-
-):
-
-  """Debug workspace access for venue (development only)"""
-
-  try:
-
-    from app.core.config import settings
-
-    from app.core.security import _get_user_role
-
-    from app.database.firestore import get_venue_repo
-
-     
-
-    if settings.is_production:
-
-      raise HTTPException(
-
-        status_code=status.HTTP_404_NOT_FOUND,
-
-        detail="Endpoint not available in production"
-
-      )
-
-     
-
-    # Get user role
-
-    resolved_role = await _get_user_role(current_user)
-
-     
-
-    # Get venue information
-
-    venue_repo = get_venue_repo()
-
-    venue = await venue_repo.get_by_id(venue_id)
-
-     
-
-    return ApiResponseDTO(
-
-      success=True,
-
-      message="Workspace access debug information",
-
-      data={
-
-        "user": {
-
-          "id": current_user.get("id"),
-
-          "email": current_user.get("email"),
-
-          "role": resolved_role,
-
-          "workspace_id": current_user.get("workspace_id"),
-
-          "venue_ids": current_user.get("venue_ids", [])
-
-        },
-
-        "venue": {
-
-          "id": venue_id,
-
-          "exists": venue is not None,
-
-          "name": venue.get("name") if venue else None,
-
-          "workspace_id": venue.get("workspace_id") if venue else None,
-
-          "admin_id": venue.get("admin_id") if venue else None
-
-        },
-
-        "access_check": {
-
-          "is_superadmin": resolved_role == 'superadmin',
-
-          "is_admin": resolved_role in ['admin', 'superadmin'],
-
-          "workspace_match": current_user.get("workspace_id") == venue.get("workspace_id") if venue else False,
-
-          "should_have_access": resolved_role in ['admin', 'superadmin'] or (current_user.get("workspace_id") == venue.get("workspace_id") if venue else False)
-
-        }
-
-      }
-
-    )
-
-     
-
-  except HTTPException:
-
-    raise
-
-  except Exception as e:
-
-    logger.error(f"Workspace debug failed: {e}", exc_info=True)
-
-    raise HTTPException(
-
-      status_code=status.HTTP_500_INTERNAL_SERVER_ERROR,
-
       detail=f"Workspace debug failed: {str(e)}"
 
     )