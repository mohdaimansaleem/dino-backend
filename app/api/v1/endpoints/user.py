--- conflicted
+++ resolved
@@ -288,11 +288,7 @@
 # USER MANAGEMENT ENDPOINTS (Admin)
 # =============================================================================
 
-<<<<<<< HEAD
-@router.get("", 
-=======
 @router.get("/", 
->>>>>>> 5c9ef0c4
             response_model=PaginatedResponseDTO,
             summary="Get users",
             description="Get paginated list of users (open access)")
@@ -396,11 +392,7 @@
         )
 
 
-<<<<<<< HEAD
-@router.post("", 
-=======
 @router.post("/", 
->>>>>>> 5c9ef0c4
              response_model=ApiResponseDTO,
              status_code=status.HTTP_201_CREATED,
              summary="Create user",
