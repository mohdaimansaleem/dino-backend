"""

Enhanced Menu Management API Endpoints

Complete CRUD for menu categories and items with venue isolation and advanced features

"""

from typing import List, Dict, Any, Optional

from datetime import datetime

from fastapi import APIRouter, HTTPException, status, Depends, UploadFile, File, Query



from  app.models.schemas import MenuCategory, MenuItem, SpiceLevel

from app.models.dto import (

  MenuCategoryCreateDTO, MenuCategoryUpdateDTO, MenuCategoryResponseDTO,

  MenuItemCreateDTO, MenuItemUpdateDTO, MenuItemResponseDTO,

  ApiResponseDTO, PaginatedResponseDTO

)

# Removed base endpoint dependency

from app.core.base_endpoint import WorkspaceIsolatedEndpoint

from app.core.dependency_injection import get_repository_manager

from app.core.security import get_current_user, get_current_admin_user, require_venue_access

from app.core.logging_config import get_logger
from app.core.error_recovery import ErrorRecoveryMixin
from app.utils.menu_item_utils import ensure_menu_item_fields, process_menu_items_for_response

from app.utils.menu_item_utils import ensure_menu_item_fields, process_menu_items_for_response



logger = get_logger(__name__)

router = APIRouter()





class MenuCategoriesEndpoint(WorkspaceIsolatedEndpoint[MenuCategory, MenuCategoryCreateDTO, MenuCategoryUpdateDTO]):
    """Enhanced Menu Categories endpoint with venue isolation"""
    
    def __init__(self):
        super().__init__(
            model_class=MenuCategory,
            create_schema=MenuCategoryCreateDTO,
            update_schema=MenuCategoryUpdateDTO,
            collection_name="menu_categories",
            require_auth=True,
            require_admin=True
        )


@router.post("/items/{item_id}/image", 
             response_model=ApiResponseDTO,
             summary="Upload single item image",
             description="Upload a single image for menu item")
async def upload_item_image(
    item_id: str,
    file: UploadFile = File(...),
    current_user: Dict[str, Any] = Depends(get_current_admin_user)
):
    """Upload a single menu item image with workspace/venue folder structure"""
    try:
        # Get menu item and validate access
        repo = get_repository_manager().get_repository('menu_item')
        item = await repo.get_by_id(item_id)
        
        if not item:
            raise HTTPException(
                status_code=status.HTTP_404_NOT_FOUND,
                detail="Menu item not found"
            )
        
        # Validate access permissions
        await items_endpoint._validate_access_permissions(item, current_user)
        
        # Validate file type
        if not file.content_type or not file.content_type.startswith('image/'):
            raise HTTPException(
                status_code=status.HTTP_400_BAD_REQUEST,
                detail="File must be an image"
            )
        
        # Get venue information for folder structure
        venue_id = item.get('venue_id')
        if not venue_id:
            raise HTTPException(
                status_code=status.HTTP_400_BAD_REQUEST,
                detail="Menu item must have a venue_id"
            )
        
        # Get venue to get workspace_id
        venue_repo = get_repository_manager().get_repository('venue')
        venue = await venue_repo.get_by_id(venue_id)
        if not venue:
            raise HTTPException(
                status_code=status.HTTP_404_NOT_FOUND,
                detail="Venue not found"
            )
        
        workspace_id = venue.get('workspace_id')
        if not workspace_id:
            raise HTTPException(
                status_code=status.HTTP_400_BAD_REQUEST,
                detail="Venue must have a workspace_id"
            )
        
        # Upload image using storage service with workspace/venue structure
        from app.services.storage_service import get_storage_service
        storage_service = get_storage_service()
        
        # Generate unique identifier for this upload
        import uuid
        upload_id = str(uuid.uuid4())[:8]
        
        image_url = await storage_service.upload_menu_item_image(
            file, upload_id, workspace_id, venue_id
        )
        
        # Update item with new image URL
        current_images = item.get('image_urls', [])
        updated_images = current_images + [image_url]
        
        await repo.update(item_id, {"image_urls": updated_images})
        
        logger.info(f"Successfully uploaded image for menu item {item_id}: {image_url}")
        return ApiResponseDTO(
            success=True,
            message="Image uploaded successfully",
            data={
                "image_url": image_url,
                "total_images": len(updated_images),
                "item_id": item_id,
                "workspace_id": workspace_id,
                "venue_id": venue_id
            }
        )
        
    except HTTPException:
        raise
    except Exception as e:
        logger.error(f"Error uploading item image: {e}")
        raise HTTPException(
            status_code=status.HTTP_500_INTERNAL_SERVER_ERROR,
            detail="Failed to upload image"
        )
    
    def get_repository(self):
        return get_repository_manager().get_repository('menu_category')
    
    async def _prepare_create_data(self, 
                                  data: Dict[str, Any], 
                                  current_user: Optional[Dict[str, Any]]) -> Dict[str, Any]:
        """Prepare category data before creation"""
        # Set default values
        data['is_active'] = True
        data['image_url'] = None
        
        return data
    
    async def _validate_create_permissions(self, 
                                         data: Dict[str, Any], 
                                         current_user: Optional[Dict[str, Any]]):
        """Validate category creation permissions"""
        if not current_user:
            raise HTTPException(
                status_code=status.HTTP_401_UNAUTHORIZED,
                detail="Authentication required"
            )


@router.post("/items/{item_id}/image", 
             response_model=ApiResponseDTO,
             summary="Upload single item image",
             description="Upload a single image for menu item")
async def upload_item_image(
    item_id: str,
    file: UploadFile = File(...),
    current_user: Dict[str, Any] = Depends(get_current_admin_user)
):
    """Upload a single menu item image with workspace/venue folder structure"""
    try:
        # Get menu item and validate access
        repo = get_repository_manager().get_repository('menu_item')
        item = await repo.get_by_id(item_id)
        
        if not item:
            raise HTTPException(
                status_code=status.HTTP_404_NOT_FOUND,
                detail="Menu item not found"
            )
        
        # Validate access permissions
        await items_endpoint._validate_access_permissions(item, current_user)
        
        # Validate file type
        if not file.content_type or not file.content_type.startswith('image/'):
            raise HTTPException(
                status_code=status.HTTP_400_BAD_REQUEST,
                detail="File must be an image"
            )
        
        # Get venue information for folder structure
        venue_id = item.get('venue_id')
        if not venue_id:
            raise HTTPException(
                status_code=status.HTTP_400_BAD_REQUEST,
                detail="Menu item must have a venue_id"
            )
        
        # Get venue to get workspace_id
        venue_repo = get_repository_manager().get_repository('venue')
        venue = await venue_repo.get_by_id(venue_id)
        if not venue:
            raise HTTPException(
                status_code=status.HTTP_404_NOT_FOUND,
                detail="Venue not found"
            )
        
        workspace_id = venue.get('workspace_id')
        if not workspace_id:
            raise HTTPException(
                status_code=status.HTTP_400_BAD_REQUEST,
                detail="Venue must have a workspace_id"
            )
        
        # Upload image using storage service with workspace/venue structure
        from app.services.storage_service import get_storage_service
        storage_service = get_storage_service()
        
        # Generate unique identifier for this upload
        import uuid
        upload_id = str(uuid.uuid4())[:8]
        
        image_url = await storage_service.upload_menu_item_image(
            file, upload_id, workspace_id, venue_id
        )
        
        # Update item with new image URL
        current_images = item.get('image_urls', [])
        updated_images = current_images + [image_url]
        
        await repo.update(item_id, {"image_urls": updated_images})
        
        logger.info(f"Successfully uploaded image for menu item {item_id}: {image_url}")
        return ApiResponseDTO(
            success=True,
            message="Image uploaded successfully",
            data={
                "image_url": image_url,
                "total_images": len(updated_images),
                "item_id": item_id,
                "workspace_id": workspace_id,
                "venue_id": venue_id
            }
        )
        
    except HTTPException:
        raise
    except Exception as e:
        logger.error(f"Error uploading item image: {e}")
        raise HTTPException(
            status_code=status.HTTP_500_INTERNAL_SERVER_ERROR,
            detail="Failed to upload image"
        )
        
        # Validate venue access
        venue_id = data.get('venue_id')
        if venue_id:
            await self._validate_venue_access(venue_id, current_user)
    
    async def _validate_venue_access(self, venue_id: str, current_user: Dict[str, Any]):
        """Validate user has access to the venue"""
        await require_venue_access(venue_id, current_user)


class MenuItemsEndpoint(WorkspaceIsolatedEndpoint[MenuItem, MenuItemCreateDTO, MenuItemUpdateDTO]):
    """Enhanced Menu Items endpoint with venue isolation"""
    
    def __init__(self):
        super().__init__(
            model_class=MenuItem,
            create_schema=MenuItemCreateDTO,
            update_schema=MenuItemUpdateDTO,
            collection_name="menu_items",
            require_auth=True,
            require_admin=True
        )


@router.post("/items/{item_id}/image", 
             response_model=ApiResponseDTO,
             summary="Upload single item image",
             description="Upload a single image for menu item")
async def upload_item_image(
    item_id: str,
    file: UploadFile = File(...),
    current_user: Dict[str, Any] = Depends(get_current_admin_user)
):
    """Upload a single menu item image with workspace/venue folder structure"""
    try:
        # Get menu item and validate access
        repo = get_repository_manager().get_repository('menu_item')
        item = await repo.get_by_id(item_id)
        
        if not item:
            raise HTTPException(
                status_code=status.HTTP_404_NOT_FOUND,
                detail="Menu item not found"
            )
        
        # Validate access permissions
        await items_endpoint._validate_access_permissions(item, current_user)
        
        # Validate file type
        if not file.content_type or not file.content_type.startswith('image/'):
            raise HTTPException(
                status_code=status.HTTP_400_BAD_REQUEST,
                detail="File must be an image"
            )
        
        # Get venue information for folder structure
        venue_id = item.get('venue_id')
        if not venue_id:
            raise HTTPException(
                status_code=status.HTTP_400_BAD_REQUEST,
                detail="Menu item must have a venue_id"
            )
        
        # Get venue to get workspace_id
        venue_repo = get_repository_manager().get_repository('venue')
        venue = await venue_repo.get_by_id(venue_id)
        if not venue:
            raise HTTPException(
                status_code=status.HTTP_404_NOT_FOUND,
                detail="Venue not found"
            )
        
        workspace_id = venue.get('workspace_id')
        if not workspace_id:
            raise HTTPException(
                status_code=status.HTTP_400_BAD_REQUEST,
                detail="Venue must have a workspace_id"
            )
        
        # Upload image using storage service with workspace/venue structure
        from app.services.storage_service import get_storage_service
        storage_service = get_storage_service()
        
        # Generate unique identifier for this upload
        import uuid
        upload_id = str(uuid.uuid4())[:8]
        
        image_url = await storage_service.upload_menu_item_image(
            file, upload_id, workspace_id, venue_id
        )
        
        # Update item with new image URL
        current_images = item.get('image_urls', [])
        updated_images = current_images + [image_url]
        
        await repo.update(item_id, {"image_urls": updated_images})
        
        logger.info(f"Successfully uploaded image for menu item {item_id}: {image_url}")
        return ApiResponseDTO(
            success=True,
            message="Image uploaded successfully",
            data={
                "image_url": image_url,
                "total_images": len(updated_images),
                "item_id": item_id,
                "workspace_id": workspace_id,
                "venue_id": venue_id
            }
        )
        
    except HTTPException:
        raise
    except Exception as e:
        logger.error(f"Error uploading item image: {e}")
        raise HTTPException(
            status_code=status.HTTP_500_INTERNAL_SERVER_ERROR,
            detail="Failed to upload image"
        )
    
    def get_repository(self):
        return get_repository_manager().get_repository('menu_item')
    
    async def _prepare_create_data(self, 
                                  data: Dict[str, Any], 
                                  current_user: Optional[Dict[str, Any]]) -> Dict[str, Any]:
        """Prepare menu item data before creation"""
        # Set default values
        data['image_urls'] = []
        data['is_available'] = True
        data['rating_total'] = 0.0
        data['rating_count'] = 0
        data['average_rating'] = 0.0
        
        return data
    
    async def _validate_create_permissions(self, 
                                         data: Dict[str, Any], 
                                         current_user: Optional[Dict[str, Any]]):
        """Validate menu item creation permissions"""
        if not current_user:
            raise HTTPException(
                status_code=status.HTTP_401_UNAUTHORIZED,
                detail="Authentication required"
            )


@router.post("/items/{item_id}/image", 
             response_model=ApiResponseDTO,
             summary="Upload single item image",
             description="Upload a single image for menu item")
async def upload_item_image(
    item_id: str,
    file: UploadFile = File(...),
    current_user: Dict[str, Any] = Depends(get_current_admin_user)
):
    """Upload a single menu item image with workspace/venue folder structure"""
    try:
        # Get menu item and validate access
        repo = get_repository_manager().get_repository('menu_item')
        item = await repo.get_by_id(item_id)
        
        if not item:
            raise HTTPException(
                status_code=status.HTTP_404_NOT_FOUND,
                detail="Menu item not found"
            )
        
        # Validate access permissions
        await items_endpoint._validate_access_permissions(item, current_user)
        
        # Validate file type
        if not file.content_type or not file.content_type.startswith('image/'):
            raise HTTPException(
                status_code=status.HTTP_400_BAD_REQUEST,
                detail="File must be an image"
            )
        
        # Get venue information for folder structure
        venue_id = item.get('venue_id')
        if not venue_id:
            raise HTTPException(
                status_code=status.HTTP_400_BAD_REQUEST,
                detail="Menu item must have a venue_id"
            )
        
        # Get venue to get workspace_id
        venue_repo = get_repository_manager().get_repository('venue')
        venue = await venue_repo.get_by_id(venue_id)
        if not venue:
            raise HTTPException(
                status_code=status.HTTP_404_NOT_FOUND,
                detail="Venue not found"
            )
        
        workspace_id = venue.get('workspace_id')
        if not workspace_id:
            raise HTTPException(
                status_code=status.HTTP_400_BAD_REQUEST,
                detail="Venue must have a workspace_id"
            )
        
        # Upload image using storage service with workspace/venue structure
        from app.services.storage_service import get_storage_service
        storage_service = get_storage_service()
        
        # Generate unique identifier for this upload
        import uuid
        upload_id = str(uuid.uuid4())[:8]
        
        image_url = await storage_service.upload_menu_item_image(
            file, upload_id, workspace_id, venue_id
        )
        
        # Update item with new image URL
        current_images = item.get('image_urls', [])
        updated_images = current_images + [image_url]
        
        await repo.update(item_id, {"image_urls": updated_images})
        
        logger.info(f"Successfully uploaded image for menu item {item_id}: {image_url}")
        return ApiResponseDTO(
            success=True,
            message="Image uploaded successfully",
            data={
                "image_url": image_url,
                "total_images": len(updated_images),
                "item_id": item_id,
                "workspace_id": workspace_id,
                "venue_id": venue_id
            }
        )
        
    except HTTPException:
        raise
    except Exception as e:
        logger.error(f"Error uploading item image: {e}")
        raise HTTPException(
            status_code=status.HTTP_500_INTERNAL_SERVER_ERROR,
            detail="Failed to upload image"
        )
        
        # Validate venue access
        venue_id = data.get('venue_id')
        if venue_id:
            await self._validate_venue_access(venue_id, current_user)
        
        # Validate category exists and belongs to the same venue
        category_id = data.get('category_id')
        if category_id:
            await self._validate_category_access(category_id, venue_id)
    
    async def _validate_venue_access(self, venue_id: str, current_user: Dict[str, Any]):
        """Validate user has access to the venue"""
        await require_venue_access(venue_id, current_user)
    
    async def _validate_category_access(self, category_id: str, venue_id: str):
        """Validate category belongs to the venue"""
        category_repo = get_repository_manager().get_repository('menu_category')
        
        category = await category_repo.get_by_id(category_id)
        if not category:
            raise HTTPException(
                status_code=status.HTTP_404_NOT_FOUND,
                detail="Menu category not found"
            )


@router.post("/items/{item_id}/image", 
             response_model=ApiResponseDTO,
             summary="Upload single item image",
             description="Upload a single image for menu item")
async def upload_item_image(
    item_id: str,
    file: UploadFile = File(...),
    current_user: Dict[str, Any] = Depends(get_current_admin_user)
):
    """Upload a single menu item image with workspace/venue folder structure"""
    try:
        # Get menu item and validate access
        repo = get_repository_manager().get_repository('menu_item')
        item = await repo.get_by_id(item_id)
        
        if not item:
            raise HTTPException(
                status_code=status.HTTP_404_NOT_FOUND,
                detail="Menu item not found"
            )
        
        # Validate access permissions
        await items_endpoint._validate_access_permissions(item, current_user)
        
        # Validate file type
        if not file.content_type or not file.content_type.startswith('image/'):
            raise HTTPException(
                status_code=status.HTTP_400_BAD_REQUEST,
                detail="File must be an image"
            )
        
        # Get venue information for folder structure
        venue_id = item.get('venue_id')
        if not venue_id:
            raise HTTPException(
                status_code=status.HTTP_400_BAD_REQUEST,
                detail="Menu item must have a venue_id"
            )
        
        # Get venue to get workspace_id
        venue_repo = get_repository_manager().get_repository('venue')
        venue = await venue_repo.get_by_id(venue_id)
        if not venue:
            raise HTTPException(
                status_code=status.HTTP_404_NOT_FOUND,
                detail="Venue not found"
            )
        
        workspace_id = venue.get('workspace_id')
        if not workspace_id:
            raise HTTPException(
                status_code=status.HTTP_400_BAD_REQUEST,
                detail="Venue must have a workspace_id"
            )
        
        # Upload image using storage service with workspace/venue structure
        from app.services.storage_service import get_storage_service
        storage_service = get_storage_service()
        
        # Generate unique identifier for this upload
        import uuid
        upload_id = str(uuid.uuid4())[:8]
        
        image_url = await storage_service.upload_menu_item_image(
            file, upload_id, workspace_id, venue_id
        )
        
        # Update item with new image URL
        current_images = item.get('image_urls', [])
        updated_images = current_images + [image_url]
        
        await repo.update(item_id, {"image_urls": updated_images})
        
        logger.info(f"Successfully uploaded image for menu item {item_id}: {image_url}")
        return ApiResponseDTO(
            success=True,
            message="Image uploaded successfully",
            data={
                "image_url": image_url,
                "total_images": len(updated_images),
                "item_id": item_id,
                "workspace_id": workspace_id,
                "venue_id": venue_id
            }
        )
        
    except HTTPException:
        raise
    except Exception as e:
        logger.error(f"Error uploading item image: {e}")
        raise HTTPException(
            status_code=status.HTTP_500_INTERNAL_SERVER_ERROR,
            detail="Failed to upload image"
        )
        
        if category.get('venue_id') != venue_id:
            raise HTTPException(
                status_code=status.HTTP_400_BAD_REQUEST,
                detail="Category does not belong to the specified venue"
            )


@router.post("/items/{item_id}/image", 
             response_model=ApiResponseDTO,
             summary="Upload single item image",
             description="Upload a single image for menu item")
async def upload_item_image(
    item_id: str,
    file: UploadFile = File(...),
    current_user: Dict[str, Any] = Depends(get_current_admin_user)
):
    """Upload a single menu item image with workspace/venue folder structure"""
    try:
        # Get menu item and validate access
        repo = get_repository_manager().get_repository('menu_item')
        item = await repo.get_by_id(item_id)
        
        if not item:
            raise HTTPException(
                status_code=status.HTTP_404_NOT_FOUND,
                detail="Menu item not found"
            )
        
        # Validate access permissions
        await items_endpoint._validate_access_permissions(item, current_user)
        
        # Validate file type
        if not file.content_type or not file.content_type.startswith('image/'):
            raise HTTPException(
                status_code=status.HTTP_400_BAD_REQUEST,
                detail="File must be an image"
            )
        
        # Get venue information for folder structure
        venue_id = item.get('venue_id')
        if not venue_id:
            raise HTTPException(
                status_code=status.HTTP_400_BAD_REQUEST,
                detail="Menu item must have a venue_id"
            )
        
        # Get venue to get workspace_id
        venue_repo = get_repository_manager().get_repository('venue')
        venue = await venue_repo.get_by_id(venue_id)
        if not venue:
            raise HTTPException(
                status_code=status.HTTP_404_NOT_FOUND,
                detail="Venue not found"
            )
        
        workspace_id = venue.get('workspace_id')
        if not workspace_id:
            raise HTTPException(
                status_code=status.HTTP_400_BAD_REQUEST,
                detail="Venue must have a workspace_id"
            )
        
        # Upload image using storage service with workspace/venue structure
        from app.services.storage_service import get_storage_service
        storage_service = get_storage_service()
        
        # Generate unique identifier for this upload
        import uuid
        upload_id = str(uuid.uuid4())[:8]
        
        image_url = await storage_service.upload_menu_item_image(
            file, upload_id, workspace_id, venue_id
        )
        
        # Update item with new image URL
        current_images = item.get('image_urls', [])
        updated_images = current_images + [image_url]
        
        await repo.update(item_id, {"image_urls": updated_images})
        
        logger.info(f"Successfully uploaded image for menu item {item_id}: {image_url}")
        return ApiResponseDTO(
            success=True,
            message="Image uploaded successfully",
            data={
                "image_url": image_url,
                "total_images": len(updated_images),
                "item_id": item_id,
                "workspace_id": workspace_id,
                "venue_id": venue_id
            }
        )
        
    except HTTPException:
        raise
    except Exception as e:
        logger.error(f"Error uploading item image: {e}")
        raise HTTPException(
            status_code=status.HTTP_500_INTERNAL_SERVER_ERROR,
            detail="Failed to upload image"
        )
    
    async def search_menu_items(self, 
                              venue_id: str,
                              search_term: str,
                              current_user: Dict[str, Any]) -> List[MenuItem]:
        """Search menu items within a venue"""
        # Validate venue access
        await self._validate_venue_access(venue_id, current_user)
        
        repo = self.get_repository()
        
        # Get all menu items for the venue
        venue_items = await repo.get_by_venue(venue_id)
        
        # Filter by search term
        search_lower = search_term.lower()
        matching_items = []
        
        for item in venue_items:
            if (search_lower in item.get('name', '').lower() or
                search_lower in item.get('description', '').lower()):
                matching_items.append(item)
        
        # Process items to ensure all required fields are present
        processed_items = process_menu_items_for_response(matching_items)
        
        return [MenuItemResponseDTO(**item) for item in processed_items]
    
    async def get_items_by_category(self, 
                                  venue_id: str,
                                  category_id: str,
                                  current_user: Dict[str, Any]) -> List[MenuItem]:
        """Get menu items by category"""
        # Validate venue access
        await self._validate_venue_access(venue_id, current_user)
        
        # Validate category
        await self._validate_category_access(category_id, venue_id)
        
        repo = self.get_repository()
        items_data = await repo.get_by_category(venue_id, category_id)
        
        # Process items to ensure all required fields are present
        processed_items = process_menu_items_for_response(items_data)
        
        return [MenuItemResponseDTO(**item) for item in processed_items]


# Initialize endpoints

categories_endpoint = MenuCategoriesEndpoint()

items_endpoint = MenuItemsEndpoint()





# =============================================================================

# DINO GET
@router.get("/categories", 
            response_model=List[Dict[str, Any]],
            summary="Get menu categories",
            description="Get list of menu categories")
async def get_menu_categories(
    venue_id: Optional[str] = Query(None, description="Filter by venue ID"),
    is_active: Optional[bool] = Query(None, description="Filter by active status"),
    current_user: Dict[str, Any] = Depends(get_current_admin_user)
):
    """Get menu categories with filtering"""
    try:
        repo = get_repository_manager().get_repository('menu_category')
        
        # Build filters
        if venue_id:
            categories_data = await repo.get_by_venue(venue_id)
        else:
            categories_data = await repo.get_all()
        
        # Apply is_active filter if specified
        if is_active is not None:
            categories_data = [cat for cat in categories_data if cat.get('is_active') == is_active]
        
        # Return direct array without wrapper
        return categories_data
        
    except Exception as e:
        logger.error(f"Error getting menu categories: {e}")
        raise HTTPException(
            status_code=status.HTTP_500_INTERNAL_SERVER_ERROR,
            detail="Failed to get menu categories"
        )


@router.post("/categories", 

       response_model=ApiResponseDTO,

       status_code=status.HTTP_201_CREATED,

       summary="Create menu category",

       description="Create a new menu category")

async def create_menu_category(

  category_data: MenuCategoryCreateDTO,

  current_user: Dict[str, Any] = Depends(get_current_admin_user)

):

  """Create a new menu category"""

  return await categories_endpoint.create_item(category_data, current_user)





@router.get("/categories/{category_id}", 

      response_model=MenuCategoryResponseDTO,

      summary="Get menu category by ID",

      description="Get specific menu category by ID")

async def get_menu_category(

  category_id: str,

  current_user: Dict[str, Any] = Depends(get_current_user)

):

  """Get menu category by ID"""

  return await categories_endpoint.get_item(category_id, current_user)





@router.put("/categories/{category_id}", 

      response_model=ApiResponseDTO,

      summary="Update menu category",

      description="Update menu category information")

async def update_menu_category(

  category_id: str,

  category_update: MenuCategoryUpdateDTO,

  current_user: Dict[str, Any] = Depends(get_current_admin_user)

):

  """Update menu category information"""

  return await categories_endpoint.update_item(category_id, category_update, current_user)





@router.delete("/categories/{category_id}", 

        response_model=ApiResponseDTO,

        summary="Delete menu category",

        description="Deactivate menu category (soft delete)")

async def delete_menu_category(

  category_id: str,

  current_user: Dict[str, Any] = Depends(get_current_admin_user)

):
    """Delete menu category permanently"""
    try:
        # Get repositories
        category_repo = get_repository_manager().get_repository('menu_category')
        menu_item_repo = get_repository_manager().get_repository('menu_item')
        
        # Check if category exists
        category = await category_repo.get_by_id(category_id)
        if not category:
            raise HTTPException(
                status_code=status.HTTP_404_NOT_FOUND,
                detail="Menu category not found"
            )


@router.post("/items/{item_id}/image", 
             response_model=ApiResponseDTO,
             summary="Upload single item image",
             description="Upload a single image for menu item")
async def upload_item_image(
    item_id: str,
    file: UploadFile = File(...),
    current_user: Dict[str, Any] = Depends(get_current_admin_user)
):
    """Upload a single menu item image with workspace/venue folder structure"""
    try:
        # Get menu item and validate access
        repo = get_repository_manager().get_repository('menu_item')
        item = await repo.get_by_id(item_id)
        
        if not item:
            raise HTTPException(
                status_code=status.HTTP_404_NOT_FOUND,
                detail="Menu item not found"
            )
        
        # Validate access permissions
        await items_endpoint._validate_access_permissions(item, current_user)
        
        # Validate file type
        if not file.content_type or not file.content_type.startswith('image/'):
            raise HTTPException(
                status_code=status.HTTP_400_BAD_REQUEST,
                detail="File must be an image"
            )
        
        # Get venue information for folder structure
        venue_id = item.get('venue_id')
        if not venue_id:
            raise HTTPException(
                status_code=status.HTTP_400_BAD_REQUEST,
                detail="Menu item must have a venue_id"
            )
        
        # Get venue to get workspace_id
        venue_repo = get_repository_manager().get_repository('venue')
        venue = await venue_repo.get_by_id(venue_id)
        if not venue:
            raise HTTPException(
                status_code=status.HTTP_404_NOT_FOUND,
                detail="Venue not found"
            )
        
        workspace_id = venue.get('workspace_id')
        if not workspace_id:
            raise HTTPException(
                status_code=status.HTTP_400_BAD_REQUEST,
                detail="Venue must have a workspace_id"
            )
        
        # Upload image using storage service with workspace/venue structure
        from app.services.storage_service import get_storage_service
        storage_service = get_storage_service()
        
        # Generate unique identifier for this upload
        import uuid
        upload_id = str(uuid.uuid4())[:8]
        
        image_url = await storage_service.upload_menu_item_image(
            file, upload_id, workspace_id, venue_id
        )
        
        # Update item with new image URL
        current_images = item.get('image_urls', [])
        updated_images = current_images + [image_url]
        
        await repo.update(item_id, {"image_urls": updated_images})
        
        logger.info(f"Successfully uploaded image for menu item {item_id}: {image_url}")
        return ApiResponseDTO(
            success=True,
            message="Image uploaded successfully",
            data={
                "image_url": image_url,
                "total_images": len(updated_images),
                "item_id": item_id,
                "workspace_id": workspace_id,
                "venue_id": venue_id
            }
        )
        
    except HTTPException:
        raise
    except Exception as e:
        logger.error(f"Error uploading item image: {e}")
        raise HTTPException(
            status_code=status.HTTP_500_INTERNAL_SERVER_ERROR,
            detail="Failed to upload image"
        )
        
        # Validate permissions
        await categories_endpoint._validate_access_permissions(category, current_user)
        
        # Check if category has menu items
        items_in_category = await menu_item_repo.query([('category_id', '==', category_id)])
        if items_in_category and not force:
            raise HTTPException(
                status_code=status.HTTP_400_BAD_REQUEST,
                detail=f"Cannot delete category: {len(items_in_category)} menu items are assigned to this category. Use force=true to delete anyway or reassign items first."
            )


@router.post("/items/{item_id}/image", 
             response_model=ApiResponseDTO,
             summary="Upload single item image",
             description="Upload a single image for menu item")
async def upload_item_image(
    item_id: str,
    file: UploadFile = File(...),
    current_user: Dict[str, Any] = Depends(get_current_admin_user)
):
    """Upload a single menu item image with workspace/venue folder structure"""
    try:
        # Get menu item and validate access
        repo = get_repository_manager().get_repository('menu_item')
        item = await repo.get_by_id(item_id)
        
        if not item:
            raise HTTPException(
                status_code=status.HTTP_404_NOT_FOUND,
                detail="Menu item not found"
            )
        
        # Validate access permissions
        await items_endpoint._validate_access_permissions(item, current_user)
        
        # Validate file type
        if not file.content_type or not file.content_type.startswith('image/'):
            raise HTTPException(
                status_code=status.HTTP_400_BAD_REQUEST,
                detail="File must be an image"
            )
        
        # Get venue information for folder structure
        venue_id = item.get('venue_id')
        if not venue_id:
            raise HTTPException(
                status_code=status.HTTP_400_BAD_REQUEST,
                detail="Menu item must have a venue_id"
            )
        
        # Get venue to get workspace_id
        venue_repo = get_repository_manager().get_repository('venue')
        venue = await venue_repo.get_by_id(venue_id)
        if not venue:
            raise HTTPException(
                status_code=status.HTTP_404_NOT_FOUND,
                detail="Venue not found"
            )
        
        workspace_id = venue.get('workspace_id')
        if not workspace_id:
            raise HTTPException(
                status_code=status.HTTP_400_BAD_REQUEST,
                detail="Venue must have a workspace_id"
            )
        
        # Upload image using storage service with workspace/venue structure
        from app.services.storage_service import get_storage_service
        storage_service = get_storage_service()
        
        # Generate unique identifier for this upload
        import uuid
        upload_id = str(uuid.uuid4())[:8]
        
        image_url = await storage_service.upload_menu_item_image(
            file, upload_id, workspace_id, venue_id
        )
        
        # Update item with new image URL
        current_images = item.get('image_urls', [])
        updated_images = current_images + [image_url]
        
        await repo.update(item_id, {"image_urls": updated_images})
        
        logger.info(f"Successfully uploaded image for menu item {item_id}: {image_url}")
        return ApiResponseDTO(
            success=True,
            message="Image uploaded successfully",
            data={
                "image_url": image_url,
                "total_images": len(updated_images),
                "item_id": item_id,
                "workspace_id": workspace_id,
                "venue_id": venue_id
            }
        )
        
    except HTTPException:
        raise
    except Exception as e:
        logger.error(f"Error uploading item image: {e}")
        raise HTTPException(
            status_code=status.HTTP_500_INTERNAL_SERVER_ERROR,
            detail="Failed to upload image"
        )
        
        # If force delete, remove all items in the category first
        if force and items_in_category:
            for item in items_in_category:
                await menu_item_repo.delete(item['id'])
            logger.info(f"Force deleted {len(items_in_category)} menu items in category: {category_id}")
        
        # Delete category from database
        await category_repo.delete(category_id)
        
        logger.info(f"Menu category deleted: {category_id}")
        return ApiResponseDTO(
            success=True,
            message="Menu category deleted successfully"
        )


@router.post("/items/{item_id}/image", 
             response_model=ApiResponseDTO,
             summary="Upload single item image",
             description="Upload a single image for menu item")
async def upload_item_image(
    item_id: str,
    file: UploadFile = File(...),
    current_user: Dict[str, Any] = Depends(get_current_admin_user)
):
    """Upload a single menu item image with workspace/venue folder structure"""
    try:
        # Get menu item and validate access
        repo = get_repository_manager().get_repository('menu_item')
        item = await repo.get_by_id(item_id)
        
        if not item:
            raise HTTPException(
                status_code=status.HTTP_404_NOT_FOUND,
                detail="Menu item not found"
            )
        
        # Validate access permissions
        await items_endpoint._validate_access_permissions(item, current_user)
        
        # Validate file type
        if not file.content_type or not file.content_type.startswith('image/'):
            raise HTTPException(
                status_code=status.HTTP_400_BAD_REQUEST,
                detail="File must be an image"
            )
        
        # Get venue information for folder structure
        venue_id = item.get('venue_id')
        if not venue_id:
            raise HTTPException(
                status_code=status.HTTP_400_BAD_REQUEST,
                detail="Menu item must have a venue_id"
            )
        
        # Get venue to get workspace_id
        venue_repo = get_repository_manager().get_repository('venue')
        venue = await venue_repo.get_by_id(venue_id)
        if not venue:
            raise HTTPException(
                status_code=status.HTTP_404_NOT_FOUND,
                detail="Venue not found"
            )
        
        workspace_id = venue.get('workspace_id')
        if not workspace_id:
            raise HTTPException(
                status_code=status.HTTP_400_BAD_REQUEST,
                detail="Venue must have a workspace_id"
            )
        
        # Upload image using storage service with workspace/venue structure
        from app.services.storage_service import get_storage_service
        storage_service = get_storage_service()
        
        # Generate unique identifier for this upload
        import uuid
        upload_id = str(uuid.uuid4())[:8]
        
        image_url = await storage_service.upload_menu_item_image(
            file, upload_id, workspace_id, venue_id
        )
        
        # Update item with new image URL
        current_images = item.get('image_urls', [])
        updated_images = current_images + [image_url]
        
        await repo.update(item_id, {"image_urls": updated_images})
        
        logger.info(f"Successfully uploaded image for menu item {item_id}: {image_url}")
        return ApiResponseDTO(
            success=True,
            message="Image uploaded successfully",
            data={
                "image_url": image_url,
                "total_images": len(updated_images),
                "item_id": item_id,
                "workspace_id": workspace_id,
                "venue_id": venue_id
            }
        )
        
    except HTTPException:
        raise
    except Exception as e:
        logger.error(f"Error uploading item image: {e}")
        raise HTTPException(
            status_code=status.HTTP_500_INTERNAL_SERVER_ERROR,
            detail="Failed to upload image"
        )
        
    except HTTPException:
        raise
    except Exception as e:
        logger.error(f"Error deleting menu category: {e}")
        raise HTTPException(
            status_code=status.HTTP_500_INTERNAL_SERVER_ERROR,
            detail="Failed to delete menu category"
        )


@router.post("/items/{item_id}/image", 
             response_model=ApiResponseDTO,
             summary="Upload single item image",
             description="Upload a single image for menu item")
async def upload_item_image(
    item_id: str,
    file: UploadFile = File(...),
    current_user: Dict[str, Any] = Depends(get_current_admin_user)
):
    """Upload a single menu item image with workspace/venue folder structure"""
    try:
        # Get menu item and validate access
        repo = get_repository_manager().get_repository('menu_item')
        item = await repo.get_by_id(item_id)
        
        if not item:
            raise HTTPException(
                status_code=status.HTTP_404_NOT_FOUND,
                detail="Menu item not found"
            )
        
        # Validate access permissions
        await items_endpoint._validate_access_permissions(item, current_user)
        
        # Validate file type
        if not file.content_type or not file.content_type.startswith('image/'):
            raise HTTPException(
                status_code=status.HTTP_400_BAD_REQUEST,
                detail="File must be an image"
            )
        
        # Get venue information for folder structure
        venue_id = item.get('venue_id')
        if not venue_id:
            raise HTTPException(
                status_code=status.HTTP_400_BAD_REQUEST,
                detail="Menu item must have a venue_id"
            )
        
        # Get venue to get workspace_id
        venue_repo = get_repository_manager().get_repository('venue')
        venue = await venue_repo.get_by_id(venue_id)
        if not venue:
            raise HTTPException(
                status_code=status.HTTP_404_NOT_FOUND,
                detail="Venue not found"
            )
        
        workspace_id = venue.get('workspace_id')
        if not workspace_id:
            raise HTTPException(
                status_code=status.HTTP_400_BAD_REQUEST,
                detail="Venue must have a workspace_id"
            )
        
        # Upload image using storage service with workspace/venue structure
        from app.services.storage_service import get_storage_service
        storage_service = get_storage_service()
        
        # Generate unique identifier for this upload
        import uuid
        upload_id = str(uuid.uuid4())[:8]
        
        image_url = await storage_service.upload_menu_item_image(
            file, upload_id, workspace_id, venue_id
        )
        
        # Update item with new image URL
        current_images = item.get('image_urls', [])
        updated_images = current_images + [image_url]
        
        await repo.update(item_id, {"image_urls": updated_images})
        
        logger.info(f"Successfully uploaded image for menu item {item_id}: {image_url}")
        return ApiResponseDTO(
            success=True,
            message="Image uploaded successfully",
            data={
                "image_url": image_url,
                "total_images": len(updated_images),
                "item_id": item_id,
                "workspace_id": workspace_id,
                "venue_id": venue_id
            }
        )
        
    except HTTPException:
        raise
    except Exception as e:
        logger.error(f"Error uploading item image: {e}")
        raise HTTPException(
            status_code=status.HTTP_500_INTERNAL_SERVER_ERROR,
            detail="Failed to upload image"
        )


@router.post("/categories/{category_id}/image", 

       response_model=ApiResponseDTO,

       summary="Upload category image",

       description="Upload image for menu category")

async def upload_category_image(

  category_id: str,

  file: UploadFile = File(...),

  current_user: Dict[str, Any] = Depends(get_current_admin_user)

):
    """Upload category image"""
    try:
        # Validate category access
        category = await categories_endpoint.get_item(category_id, current_user)
        
        # Upload image using storage service
        from app.services.storage_service import get_storage_service
        storage_service = get_storage_service()
        image_url = await storage_service.upload_image(file, "categories", category_id)
        
        # Update category with image URL
        repo = get_repository_manager().get_repository('menu_category')
        await repo.update(category_id, {"image_url": image_url})
        
        logger.info(f"Image uploaded for category: {category_id}")
        return ApiResponseDTO(
            success=True,
            message="Category image uploaded successfully",
            data={"image_url": image_url}
        )


@router.post("/items/{item_id}/image", 
             response_model=ApiResponseDTO,
             summary="Upload single item image",
             description="Upload a single image for menu item")
async def upload_item_image(
    item_id: str,
    file: UploadFile = File(...),
    current_user: Dict[str, Any] = Depends(get_current_admin_user)
):
    """Upload a single menu item image with workspace/venue folder structure"""
    try:
        # Get menu item and validate access
        repo = get_repository_manager().get_repository('menu_item')
        item = await repo.get_by_id(item_id)
        
        if not item:
            raise HTTPException(
                status_code=status.HTTP_404_NOT_FOUND,
                detail="Menu item not found"
            )
        
        # Validate access permissions
        await items_endpoint._validate_access_permissions(item, current_user)
        
        # Validate file type
        if not file.content_type or not file.content_type.startswith('image/'):
            raise HTTPException(
                status_code=status.HTTP_400_BAD_REQUEST,
                detail="File must be an image"
            )
        
        # Get venue information for folder structure
        venue_id = item.get('venue_id')
        if not venue_id:
            raise HTTPException(
                status_code=status.HTTP_400_BAD_REQUEST,
                detail="Menu item must have a venue_id"
            )
        
        # Get venue to get workspace_id
        venue_repo = get_repository_manager().get_repository('venue')
        venue = await venue_repo.get_by_id(venue_id)
        if not venue:
            raise HTTPException(
                status_code=status.HTTP_404_NOT_FOUND,
                detail="Venue not found"
            )
        
        workspace_id = venue.get('workspace_id')
        if not workspace_id:
            raise HTTPException(
                status_code=status.HTTP_400_BAD_REQUEST,
                detail="Venue must have a workspace_id"
            )
        
        # Upload image using storage service with workspace/venue structure
        from app.services.storage_service import get_storage_service
        storage_service = get_storage_service()
        
        # Generate unique identifier for this upload
        import uuid
        upload_id = str(uuid.uuid4())[:8]
        
        image_url = await storage_service.upload_menu_item_image(
            file, upload_id, workspace_id, venue_id
        )
        
        # Update item with new image URL
        current_images = item.get('image_urls', [])
        updated_images = current_images + [image_url]
        
        await repo.update(item_id, {"image_urls": updated_images})
        
        logger.info(f"Successfully uploaded image for menu item {item_id}: {image_url}")
        return ApiResponseDTO(
            success=True,
            message="Image uploaded successfully",
            data={
                "image_url": image_url,
                "total_images": len(updated_images),
                "item_id": item_id,
                "workspace_id": workspace_id,
                "venue_id": venue_id
            }
        )
        
    except HTTPException:
        raise
    except Exception as e:
        logger.error(f"Error uploading item image: {e}")
        raise HTTPException(
            status_code=status.HTTP_500_INTERNAL_SERVER_ERROR,
            detail="Failed to upload image"
        )
        
    except HTTPException:
        raise
    except Exception as e:
        logger.error(f"Error uploading category image: {e}")
        raise HTTPException(
            status_code=status.HTTP_500_INTERNAL_SERVER_ERROR,
            detail="Failed to upload image"
        )

  """Upload category image"""

@router.post("/items/{item_id}/image", 
             response_model=ApiResponseDTO,
             summary="Upload single item image",
             description="Upload a single image for menu item")
async def upload_item_image(
    item_id: str,
    file: UploadFile = File(...),
    current_user: Dict[str, Any] = Depends(get_current_admin_user)
):
    """Upload a single menu item image with workspace/venue folder structure"""
    try:
        # Get menu item and validate access
        repo = get_repository_manager().get_repository('menu_item')
        item = await repo.get_by_id(item_id)
        
        if not item:
            raise HTTPException(
                status_code=status.HTTP_404_NOT_FOUND,
                detail="Menu item not found"
            )
        
        # Validate access permissions
        await items_endpoint._validate_access_permissions(item, current_user)
        
        # Validate file type
        if not file.content_type or not file.content_type.startswith('image/'):
            raise HTTPException(
                status_code=status.HTTP_400_BAD_REQUEST,
                detail="File must be an image"
            )
        
        # Get venue information for folder structure
        venue_id = item.get('venue_id')
        if not venue_id:
            raise HTTPException(
                status_code=status.HTTP_400_BAD_REQUEST,
                detail="Menu item must have a venue_id"
            )
        
        # Get venue to get workspace_id
        venue_repo = get_repository_manager().get_repository('venue')
        venue = await venue_repo.get_by_id(venue_id)
        if not venue:
            raise HTTPException(
                status_code=status.HTTP_404_NOT_FOUND,
                detail="Venue not found"
            )
        
        workspace_id = venue.get('workspace_id')
        if not workspace_id:
            raise HTTPException(
                status_code=status.HTTP_400_BAD_REQUEST,
                detail="Venue must have a workspace_id"
            )
        
        # Upload image using storage service with workspace/venue structure
        from app.services.storage_service import get_storage_service
        storage_service = get_storage_service()
        
        # Generate unique identifier for this upload
        import uuid
        upload_id = str(uuid.uuid4())[:8]
        
        image_url = await storage_service.upload_menu_item_image(
            file, upload_id, workspace_id, venue_id
        )
        
        # Update item with new image URL
        current_images = item.get('image_urls', [])
        updated_images = current_images + [image_url]
        
        await repo.update(item_id, {"image_urls": updated_images})
        
        logger.info(f"Successfully uploaded image for menu item {item_id}: {image_url}")
        return ApiResponseDTO(
            success=True,
            message="Image uploaded successfully",
            data={
                "image_url": image_url,
                "total_images": len(updated_images),
                "item_id": item_id,
                "workspace_id": workspace_id,
                "venue_id": venue_id
            }
        )
        
    except HTTPException:
        raise
    except Exception as e:
        logger.error(f"Error uploading item image: {e}")
        raise HTTPException(
            status_code=status.HTTP_500_INTERNAL_SERVER_ERROR,
            detail="Failed to upload image"
        )


# =============================================================================
# MENU ITEMS ENDPOINTS
# =============================================================================

# DINO GET
@router.get("/items", 
            response_model=List[Dict[str, Any]],
            summary="Get menu items",
            description="Get list of menu items")
async def get_menu_items(
    venue_id: Optional[str] = Query(None, description="Filter by venue ID"),
    category_id: Optional[str] = Query(None, description="Filter by category ID"),
    is_available: Optional[bool] = Query(None, description="Filter by availability"),
    is_vegetarian: Optional[bool] = Query(None, description="Filter by vegetarian"),
    spice_level: Optional[SpiceLevel] = Query(None, description="Filter by spice level"),
    current_user: Dict[str, Any] = Depends(get_current_user)
):
    """Get menu items with filtering"""
    try:
        repo = get_repository_manager().get_repository('menu_item')
        
        # Get items based on filters
        if venue_id:
            items_data = await repo.get_by_venue(venue_id)
        else:
            items_data = await repo.get_all()
        
        # Apply additional filters
        if category_id:
            items_data = [item for item in items_data if item.get('category_id') == category_id]
        if is_available is not None:
            items_data = [item for item in items_data if item.get('is_available') == is_available]
        if is_vegetarian is not None:
            items_data = [item for item in items_data if item.get('is_vegetarian') == is_vegetarian]
        if spice_level:
            items_data = [item for item in items_data if item.get('spice_level') == spice_level.value]
        
        # Return direct array without wrapper
        return items_data
        
    except Exception as e:
        logger.error(f"Error getting menu items: {e}")
        raise HTTPException(
            status_code=status.HTTP_500_INTERNAL_SERVER_ERROR,
            detail="Failed to get menu items"
        )
<<<<<<< HEAD
=======





# =============================================================================

# MENU ITEMS ENDPOINTS

# =============================================================================



@router.get("/items", 

      response_model=PaginatedResponseDTO,

      summary="Get menu items",

      description="Get paginated list of menu items")

async def get_menu_items(

  page: int = Query(1, ge=1, description="Page number"),

  page_size: int = Query(10, ge=1, le=100, description="Items per page"),

  venue_id: Optional[str] = Query(None, description="Filter by venue ID"),

  category_id: Optional[str] = Query(None, description="Filter by category ID"),

  is_available: Optional[bool] = Query(None, description="Filter by availability"),

  is_vegetarian: Optional[bool] = Query(None, description="Filter by vegetarian"),

  spice_level: Optional[SpiceLevel] = Query(None, description="Filter by spice level"),

  current_user: Dict[str, Any] = Depends(get_current_user)

):

  """Get menu items with pagination and filtering"""

  filters = {}

  if venue_id:

    filters['venue_id'] = venue_id

  if category_id:

    filters['category_id'] = category_id

  if is_available is not None:

    filters['is_available'] = is_available

  if is_vegetarian is not None:

    filters['is_vegetarian'] = is_vegetarian

  if spice_level:

    filters['spice_level'] = spice_level.value

   

  return await items_endpoint.get_items(

    page=page,

    page_size=page_size,

    filters=filters,

    current_user=current_user

  )



>>>>>>> b5c7781c


@router.post("/items", 

       response_model=ApiResponseDTO,

       status_code=status.HTTP_201_CREATED,

       summary="Create menu item",

       description="Create a new menu item")

async def create_menu_item(

  item_data: MenuItemCreateDTO,

  current_user: Dict[str, Any] = Depends(get_current_admin_user)

):

  """Create a new menu item"""

  return await items_endpoint.create_item(item_data, current_user)





@router.get("/items/{item_id}", 

      response_model=MenuItemResponseDTO,

      summary="Get menu item by ID",

      description="Get specific menu item by ID")

async def get_menu_item(

  item_id: str,

  current_user: Dict[str, Any] = Depends(get_current_user)

):

  """Get menu item by ID"""

  return await items_endpoint.get_item(item_id, current_user)





@router.put("/items/{item_id}", 

      response_model=ApiResponseDTO,

      summary="Update menu item",

      description="Update menu item information")

async def update_menu_item(

  item_id: str,

  item_update: MenuItemUpdateDTO,

  current_user: Dict[str, Any] = Depends(get_current_admin_user)

):

  """Update menu item information"""

  return await items_endpoint.update_item(item_id, item_update, current_user)





@router.delete("/items/{item_id}", 

        response_model=ApiResponseDTO,

        summary="Delete menu item",

        description="Remove menu item (soft delete)")

async def delete_menu_item(

  item_id: str,

  current_user: Dict[str, Any] = Depends(get_current_admin_user)

):
    """Delete menu item permanently from database"""
    try:
        # Get repositories
        repo = get_repository_manager().get_repository('menu_item')
        order_repo = get_repository_manager().get_repository('order')
        
        # Check if item exists
        item = await repo.get_by_id(item_id)
        if not item:
            raise HTTPException(
                status_code=status.HTTP_404_NOT_FOUND,
                detail="Menu item not found"
            )


@router.post("/items/{item_id}/image", 
             response_model=ApiResponseDTO,
             summary="Upload single item image",
             description="Upload a single image for menu item")
async def upload_item_image(
    item_id: str,
    file: UploadFile = File(...),
    current_user: Dict[str, Any] = Depends(get_current_admin_user)
):
    """Upload a single menu item image with workspace/venue folder structure"""
    try:
        # Get menu item and validate access
        repo = get_repository_manager().get_repository('menu_item')
        item = await repo.get_by_id(item_id)
        
        if not item:
            raise HTTPException(
                status_code=status.HTTP_404_NOT_FOUND,
                detail="Menu item not found"
            )
        
        # Validate access permissions
        await items_endpoint._validate_access_permissions(item, current_user)
        
        # Validate file type
        if not file.content_type or not file.content_type.startswith('image/'):
            raise HTTPException(
                status_code=status.HTTP_400_BAD_REQUEST,
                detail="File must be an image"
            )
        
        # Get venue information for folder structure
        venue_id = item.get('venue_id')
        if not venue_id:
            raise HTTPException(
                status_code=status.HTTP_400_BAD_REQUEST,
                detail="Menu item must have a venue_id"
            )
        
        # Get venue to get workspace_id
        venue_repo = get_repository_manager().get_repository('venue')
        venue = await venue_repo.get_by_id(venue_id)
        if not venue:
            raise HTTPException(
                status_code=status.HTTP_404_NOT_FOUND,
                detail="Venue not found"
            )
        
        workspace_id = venue.get('workspace_id')
        if not workspace_id:
            raise HTTPException(
                status_code=status.HTTP_400_BAD_REQUEST,
                detail="Venue must have a workspace_id"
            )
        
        # Upload image using storage service with workspace/venue structure
        from app.services.storage_service import get_storage_service
        storage_service = get_storage_service()
        
        # Generate unique identifier for this upload
        import uuid
        upload_id = str(uuid.uuid4())[:8]
        
        image_url = await storage_service.upload_menu_item_image(
            file, upload_id, workspace_id, venue_id
        )
        
        # Update item with new image URL
        current_images = item.get('image_urls', [])
        updated_images = current_images + [image_url]
        
        await repo.update(item_id, {"image_urls": updated_images})
        
        logger.info(f"Successfully uploaded image for menu item {item_id}: {image_url}")
        return ApiResponseDTO(
            success=True,
            message="Image uploaded successfully",
            data={
                "image_url": image_url,
                "total_images": len(updated_images),
                "item_id": item_id,
                "workspace_id": workspace_id,
                "venue_id": venue_id
            }
        )
        
    except HTTPException:
        raise
    except Exception as e:
        logger.error(f"Error uploading item image: {e}")
        raise HTTPException(
            status_code=status.HTTP_500_INTERNAL_SERVER_ERROR,
            detail="Failed to upload image"
        )
        
        # Validate permissions
        await items_endpoint._validate_access_permissions(item, current_user)
        
        # Check if item is used in any orders (safety check)
        orders_with_item = await order_repo.query([('items', 'array_contains_any', [{'menu_item_id': item_id}])])
        if orders_with_item:
            logger.warning(f"Menu item {item_id} is referenced in {len(orders_with_item)} orders but will be deleted")
        
        # Delete item from database
        await repo.delete(item_id)
        
        logger.info(f"Menu item permanently deleted: {item_id}")
        return ApiResponseDTO(
            success=True,
            message="Menu item deleted successfully"
        )


@router.post("/items/{item_id}/image", 
             response_model=ApiResponseDTO,
             summary="Upload single item image",
             description="Upload a single image for menu item")
async def upload_item_image(
    item_id: str,
    file: UploadFile = File(...),
    current_user: Dict[str, Any] = Depends(get_current_admin_user)
):
    """Upload a single menu item image with workspace/venue folder structure"""
    try:
        # Get menu item and validate access
        repo = get_repository_manager().get_repository('menu_item')
        item = await repo.get_by_id(item_id)
        
        if not item:
            raise HTTPException(
                status_code=status.HTTP_404_NOT_FOUND,
                detail="Menu item not found"
            )
        
        # Validate access permissions
        await items_endpoint._validate_access_permissions(item, current_user)
        
        # Validate file type
        if not file.content_type or not file.content_type.startswith('image/'):
            raise HTTPException(
                status_code=status.HTTP_400_BAD_REQUEST,
                detail="File must be an image"
            )
        
        # Get venue information for folder structure
        venue_id = item.get('venue_id')
        if not venue_id:
            raise HTTPException(
                status_code=status.HTTP_400_BAD_REQUEST,
                detail="Menu item must have a venue_id"
            )
        
        # Get venue to get workspace_id
        venue_repo = get_repository_manager().get_repository('venue')
        venue = await venue_repo.get_by_id(venue_id)
        if not venue:
            raise HTTPException(
                status_code=status.HTTP_404_NOT_FOUND,
                detail="Venue not found"
            )
        
        workspace_id = venue.get('workspace_id')
        if not workspace_id:
            raise HTTPException(
                status_code=status.HTTP_400_BAD_REQUEST,
                detail="Venue must have a workspace_id"
            )
        
        # Upload image using storage service with workspace/venue structure
        from app.services.storage_service import get_storage_service
        storage_service = get_storage_service()
        
        # Generate unique identifier for this upload
        import uuid
        upload_id = str(uuid.uuid4())[:8]
        
        image_url = await storage_service.upload_menu_item_image(
            file, upload_id, workspace_id, venue_id
        )
        
        # Update item with new image URL
        current_images = item.get('image_urls', [])
        updated_images = current_images + [image_url]
        
        await repo.update(item_id, {"image_urls": updated_images})
        
        logger.info(f"Successfully uploaded image for menu item {item_id}: {image_url}")
        return ApiResponseDTO(
            success=True,
            message="Image uploaded successfully",
            data={
                "image_url": image_url,
                "total_images": len(updated_images),
                "item_id": item_id,
                "workspace_id": workspace_id,
                "venue_id": venue_id
            }
        )
        
    except HTTPException:
        raise
    except Exception as e:
        logger.error(f"Error uploading item image: {e}")
        raise HTTPException(
            status_code=status.HTTP_500_INTERNAL_SERVER_ERROR,
            detail="Failed to upload image"
        )
        
    except HTTPException:
        raise
    except Exception as e:
        logger.error(f"Error deleting menu item: {e}")
        raise HTTPException(
            status_code=status.HTTP_500_INTERNAL_SERVER_ERROR,
            detail="Failed to delete menu item"
        )


@router.post("/items/{item_id}/image", 
             response_model=ApiResponseDTO,
             summary="Upload single item image",
             description="Upload a single image for menu item")
async def upload_item_image(
    item_id: str,
    file: UploadFile = File(...),
    current_user: Dict[str, Any] = Depends(get_current_admin_user)
):
    """Upload a single menu item image with workspace/venue folder structure"""
    try:
        # Get menu item and validate access
        repo = get_repository_manager().get_repository('menu_item')
        item = await repo.get_by_id(item_id)
        
        if not item:
            raise HTTPException(
                status_code=status.HTTP_404_NOT_FOUND,
                detail="Menu item not found"
            )
        
        # Validate access permissions
        await items_endpoint._validate_access_permissions(item, current_user)
        
        # Validate file type
        if not file.content_type or not file.content_type.startswith('image/'):
            raise HTTPException(
                status_code=status.HTTP_400_BAD_REQUEST,
                detail="File must be an image"
            )
        
        # Get venue information for folder structure
        venue_id = item.get('venue_id')
        if not venue_id:
            raise HTTPException(
                status_code=status.HTTP_400_BAD_REQUEST,
                detail="Menu item must have a venue_id"
            )
        
        # Get venue to get workspace_id
        venue_repo = get_repository_manager().get_repository('venue')
        venue = await venue_repo.get_by_id(venue_id)
        if not venue:
            raise HTTPException(
                status_code=status.HTTP_404_NOT_FOUND,
                detail="Venue not found"
            )
        
        workspace_id = venue.get('workspace_id')
        if not workspace_id:
            raise HTTPException(
                status_code=status.HTTP_400_BAD_REQUEST,
                detail="Venue must have a workspace_id"
            )
        
        # Upload image using storage service with workspace/venue structure
        from app.services.storage_service import get_storage_service
        storage_service = get_storage_service()
        
        # Generate unique identifier for this upload
        import uuid
        upload_id = str(uuid.uuid4())[:8]
        
        image_url = await storage_service.upload_menu_item_image(
            file, upload_id, workspace_id, venue_id
        )
        
        # Update item with new image URL
        current_images = item.get('image_urls', [])
        updated_images = current_images + [image_url]
        
        await repo.update(item_id, {"image_urls": updated_images})
        
        logger.info(f"Successfully uploaded image for menu item {item_id}: {image_url}")
        return ApiResponseDTO(
            success=True,
            message="Image uploaded successfully",
            data={
                "image_url": image_url,
                "total_images": len(updated_images),
                "item_id": item_id,
                "workspace_id": workspace_id,
                "venue_id": venue_id
            }
        )
        
    except HTTPException:
        raise
    except Exception as e:
        logger.error(f"Error uploading item image: {e}")
        raise HTTPException(
            status_code=status.HTTP_500_INTERNAL_SERVER_ERROR,
            detail="Failed to upload image"
        )


@router.post("/items/{item_id}/images", 

       response_model=ApiResponseDTO,

       summary="Upload item images",

       description="Upload images for menu item")

async def upload_item_images(

  item_id: str,

  files: List[UploadFile] = File(...),

  current_user: Dict[str, Any] = Depends(get_current_admin_user)

):
    """Upload menu item images with workspace/venue folder structure"""
    try:
        # Get menu item and validate access
        repo = get_repository_manager().get_repository('menu_item')
        item = await repo.get_by_id(item_id)
        
        if not item:
            raise HTTPException(
                status_code=status.HTTP_404_NOT_FOUND,
                detail="Menu item not found"
            )


@router.post("/items/{item_id}/image", 
             response_model=ApiResponseDTO,
             summary="Upload single item image",
             description="Upload a single image for menu item")
async def upload_item_image(
    item_id: str,
    file: UploadFile = File(...),
    current_user: Dict[str, Any] = Depends(get_current_admin_user)
):
    """Upload a single menu item image with workspace/venue folder structure"""
    try:
        # Get menu item and validate access
        repo = get_repository_manager().get_repository('menu_item')
        item = await repo.get_by_id(item_id)
        
        if not item:
            raise HTTPException(
                status_code=status.HTTP_404_NOT_FOUND,
                detail="Menu item not found"
            )
        
        # Validate access permissions
        await items_endpoint._validate_access_permissions(item, current_user)
        
        # Validate file type
        if not file.content_type or not file.content_type.startswith('image/'):
            raise HTTPException(
                status_code=status.HTTP_400_BAD_REQUEST,
                detail="File must be an image"
            )
        
        # Get venue information for folder structure
        venue_id = item.get('venue_id')
        if not venue_id:
            raise HTTPException(
                status_code=status.HTTP_400_BAD_REQUEST,
                detail="Menu item must have a venue_id"
            )
        
        # Get venue to get workspace_id
        venue_repo = get_repository_manager().get_repository('venue')
        venue = await venue_repo.get_by_id(venue_id)
        if not venue:
            raise HTTPException(
                status_code=status.HTTP_404_NOT_FOUND,
                detail="Venue not found"
            )
        
        workspace_id = venue.get('workspace_id')
        if not workspace_id:
            raise HTTPException(
                status_code=status.HTTP_400_BAD_REQUEST,
                detail="Venue must have a workspace_id"
            )
        
        # Upload image using storage service with workspace/venue structure
        from app.services.storage_service import get_storage_service
        storage_service = get_storage_service()
        
        # Generate unique identifier for this upload
        import uuid
        upload_id = str(uuid.uuid4())[:8]
        
        image_url = await storage_service.upload_menu_item_image(
            file, upload_id, workspace_id, venue_id
        )
        
        # Update item with new image URL
        current_images = item.get('image_urls', [])
        updated_images = current_images + [image_url]
        
        await repo.update(item_id, {"image_urls": updated_images})
        
        logger.info(f"Successfully uploaded image for menu item {item_id}: {image_url}")
        return ApiResponseDTO(
            success=True,
            message="Image uploaded successfully",
            data={
                "image_url": image_url,
                "total_images": len(updated_images),
                "item_id": item_id,
                "workspace_id": workspace_id,
                "venue_id": venue_id
            }
        )
        
    except HTTPException:
        raise
    except Exception as e:
        logger.error(f"Error uploading item image: {e}")
        raise HTTPException(
            status_code=status.HTTP_500_INTERNAL_SERVER_ERROR,
            detail="Failed to upload image"
        )
        
        # Validate access permissions
        await items_endpoint._validate_access_permissions(item, current_user)
        
        # Get venue information for folder structure
        venue_id = item.get('venue_id')
        if not venue_id:
            raise HTTPException(
                status_code=status.HTTP_400_BAD_REQUEST,
                detail="Menu item must have a venue_id"
            )


@router.post("/items/{item_id}/image", 
             response_model=ApiResponseDTO,
             summary="Upload single item image",
             description="Upload a single image for menu item")
async def upload_item_image(
    item_id: str,
    file: UploadFile = File(...),
    current_user: Dict[str, Any] = Depends(get_current_admin_user)
):
    """Upload a single menu item image with workspace/venue folder structure"""
    try:
        # Get menu item and validate access
        repo = get_repository_manager().get_repository('menu_item')
        item = await repo.get_by_id(item_id)
        
        if not item:
            raise HTTPException(
                status_code=status.HTTP_404_NOT_FOUND,
                detail="Menu item not found"
            )
        
        # Validate access permissions
        await items_endpoint._validate_access_permissions(item, current_user)
        
        # Validate file type
        if not file.content_type or not file.content_type.startswith('image/'):
            raise HTTPException(
                status_code=status.HTTP_400_BAD_REQUEST,
                detail="File must be an image"
            )
        
        # Get venue information for folder structure
        venue_id = item.get('venue_id')
        if not venue_id:
            raise HTTPException(
                status_code=status.HTTP_400_BAD_REQUEST,
                detail="Menu item must have a venue_id"
            )
        
        # Get venue to get workspace_id
        venue_repo = get_repository_manager().get_repository('venue')
        venue = await venue_repo.get_by_id(venue_id)
        if not venue:
            raise HTTPException(
                status_code=status.HTTP_404_NOT_FOUND,
                detail="Venue not found"
            )
        
        workspace_id = venue.get('workspace_id')
        if not workspace_id:
            raise HTTPException(
                status_code=status.HTTP_400_BAD_REQUEST,
                detail="Venue must have a workspace_id"
            )
        
        # Upload image using storage service with workspace/venue structure
        from app.services.storage_service import get_storage_service
        storage_service = get_storage_service()
        
        # Generate unique identifier for this upload
        import uuid
        upload_id = str(uuid.uuid4())[:8]
        
        image_url = await storage_service.upload_menu_item_image(
            file, upload_id, workspace_id, venue_id
        )
        
        # Update item with new image URL
        current_images = item.get('image_urls', [])
        updated_images = current_images + [image_url]
        
        await repo.update(item_id, {"image_urls": updated_images})
        
        logger.info(f"Successfully uploaded image for menu item {item_id}: {image_url}")
        return ApiResponseDTO(
            success=True,
            message="Image uploaded successfully",
            data={
                "image_url": image_url,
                "total_images": len(updated_images),
                "item_id": item_id,
                "workspace_id": workspace_id,
                "venue_id": venue_id
            }
        )
        
    except HTTPException:
        raise
    except Exception as e:
        logger.error(f"Error uploading item image: {e}")
        raise HTTPException(
            status_code=status.HTTP_500_INTERNAL_SERVER_ERROR,
            detail="Failed to upload image"
        )
        
        # Get venue to get workspace_id
        venue_repo = get_repository_manager().get_repository('venue')
        venue = await venue_repo.get_by_id(venue_id)
        if not venue:
            raise HTTPException(
                status_code=status.HTTP_404_NOT_FOUND,
                detail="Venue not found"
            )


@router.post("/items/{item_id}/image", 
             response_model=ApiResponseDTO,
             summary="Upload single item image",
             description="Upload a single image for menu item")
async def upload_item_image(
    item_id: str,
    file: UploadFile = File(...),
    current_user: Dict[str, Any] = Depends(get_current_admin_user)
):
    """Upload a single menu item image with workspace/venue folder structure"""
    try:
        # Get menu item and validate access
        repo = get_repository_manager().get_repository('menu_item')
        item = await repo.get_by_id(item_id)
        
        if not item:
            raise HTTPException(
                status_code=status.HTTP_404_NOT_FOUND,
                detail="Menu item not found"
            )
        
        # Validate access permissions
        await items_endpoint._validate_access_permissions(item, current_user)
        
        # Validate file type
        if not file.content_type or not file.content_type.startswith('image/'):
            raise HTTPException(
                status_code=status.HTTP_400_BAD_REQUEST,
                detail="File must be an image"
            )
        
        # Get venue information for folder structure
        venue_id = item.get('venue_id')
        if not venue_id:
            raise HTTPException(
                status_code=status.HTTP_400_BAD_REQUEST,
                detail="Menu item must have a venue_id"
            )
        
        # Get venue to get workspace_id
        venue_repo = get_repository_manager().get_repository('venue')
        venue = await venue_repo.get_by_id(venue_id)
        if not venue:
            raise HTTPException(
                status_code=status.HTTP_404_NOT_FOUND,
                detail="Venue not found"
            )
        
        workspace_id = venue.get('workspace_id')
        if not workspace_id:
            raise HTTPException(
                status_code=status.HTTP_400_BAD_REQUEST,
                detail="Venue must have a workspace_id"
            )
        
        # Upload image using storage service with workspace/venue structure
        from app.services.storage_service import get_storage_service
        storage_service = get_storage_service()
        
        # Generate unique identifier for this upload
        import uuid
        upload_id = str(uuid.uuid4())[:8]
        
        image_url = await storage_service.upload_menu_item_image(
            file, upload_id, workspace_id, venue_id
        )
        
        # Update item with new image URL
        current_images = item.get('image_urls', [])
        updated_images = current_images + [image_url]
        
        await repo.update(item_id, {"image_urls": updated_images})
        
        logger.info(f"Successfully uploaded image for menu item {item_id}: {image_url}")
        return ApiResponseDTO(
            success=True,
            message="Image uploaded successfully",
            data={
                "image_url": image_url,
                "total_images": len(updated_images),
                "item_id": item_id,
                "workspace_id": workspace_id,
                "venue_id": venue_id
            }
        )
        
    except HTTPException:
        raise
    except Exception as e:
        logger.error(f"Error uploading item image: {e}")
        raise HTTPException(
            status_code=status.HTTP_500_INTERNAL_SERVER_ERROR,
            detail="Failed to upload image"
        )
        
        workspace_id = venue.get('workspace_id')
        if not workspace_id:
            raise HTTPException(
                status_code=status.HTTP_400_BAD_REQUEST,
                detail="Venue must have a workspace_id"
            )


@router.post("/items/{item_id}/image", 
             response_model=ApiResponseDTO,
             summary="Upload single item image",
             description="Upload a single image for menu item")
async def upload_item_image(
    item_id: str,
    file: UploadFile = File(...),
    current_user: Dict[str, Any] = Depends(get_current_admin_user)
):
    """Upload a single menu item image with workspace/venue folder structure"""
    try:
        # Get menu item and validate access
        repo = get_repository_manager().get_repository('menu_item')
        item = await repo.get_by_id(item_id)
        
        if not item:
            raise HTTPException(
                status_code=status.HTTP_404_NOT_FOUND,
                detail="Menu item not found"
            )
        
        # Validate access permissions
        await items_endpoint._validate_access_permissions(item, current_user)
        
        # Validate file type
        if not file.content_type or not file.content_type.startswith('image/'):
            raise HTTPException(
                status_code=status.HTTP_400_BAD_REQUEST,
                detail="File must be an image"
            )
        
        # Get venue information for folder structure
        venue_id = item.get('venue_id')
        if not venue_id:
            raise HTTPException(
                status_code=status.HTTP_400_BAD_REQUEST,
                detail="Menu item must have a venue_id"
            )
        
        # Get venue to get workspace_id
        venue_repo = get_repository_manager().get_repository('venue')
        venue = await venue_repo.get_by_id(venue_id)
        if not venue:
            raise HTTPException(
                status_code=status.HTTP_404_NOT_FOUND,
                detail="Venue not found"
            )
        
        workspace_id = venue.get('workspace_id')
        if not workspace_id:
            raise HTTPException(
                status_code=status.HTTP_400_BAD_REQUEST,
                detail="Venue must have a workspace_id"
            )
        
        # Upload image using storage service with workspace/venue structure
        from app.services.storage_service import get_storage_service
        storage_service = get_storage_service()
        
        # Generate unique identifier for this upload
        import uuid
        upload_id = str(uuid.uuid4())[:8]
        
        image_url = await storage_service.upload_menu_item_image(
            file, upload_id, workspace_id, venue_id
        )
        
        # Update item with new image URL
        current_images = item.get('image_urls', [])
        updated_images = current_images + [image_url]
        
        await repo.update(item_id, {"image_urls": updated_images})
        
        logger.info(f"Successfully uploaded image for menu item {item_id}: {image_url}")
        return ApiResponseDTO(
            success=True,
            message="Image uploaded successfully",
            data={
                "image_url": image_url,
                "total_images": len(updated_images),
                "item_id": item_id,
                "workspace_id": workspace_id,
                "venue_id": venue_id
            }
        )
        
    except HTTPException:
        raise
    except Exception as e:
        logger.error(f"Error uploading item image: {e}")
        raise HTTPException(
            status_code=status.HTTP_500_INTERNAL_SERVER_ERROR,
            detail="Failed to upload image"
        )
        
        # Upload images using storage service with workspace/venue structure
        from app.services.storage_service import get_storage_service
        storage_service = get_storage_service()
        uploaded_urls = []
        
        for i, file in enumerate(files):
            # Validate file
            if not file.content_type or not file.content_type.startswith('image/'):
                logger.warning(f"Invalid file type for {file.filename}: {file.content_type}")
                continue
            
            try:
                image_url = await storage_service.upload_menu_item_image(
                    file, f"{item_id}_{i}", workspace_id, venue_id
                )


@router.post("/items/{item_id}/image", 
             response_model=ApiResponseDTO,
             summary="Upload single item image",
             description="Upload a single image for menu item")
async def upload_item_image(
    item_id: str,
    file: UploadFile = File(...),
    current_user: Dict[str, Any] = Depends(get_current_admin_user)
):
    """Upload a single menu item image with workspace/venue folder structure"""
    try:
        # Get menu item and validate access
        repo = get_repository_manager().get_repository('menu_item')
        item = await repo.get_by_id(item_id)
        
        if not item:
            raise HTTPException(
                status_code=status.HTTP_404_NOT_FOUND,
                detail="Menu item not found"
            )
        
        # Validate access permissions
        await items_endpoint._validate_access_permissions(item, current_user)
        
        # Validate file type
        if not file.content_type or not file.content_type.startswith('image/'):
            raise HTTPException(
                status_code=status.HTTP_400_BAD_REQUEST,
                detail="File must be an image"
            )
        
        # Get venue information for folder structure
        venue_id = item.get('venue_id')
        if not venue_id:
            raise HTTPException(
                status_code=status.HTTP_400_BAD_REQUEST,
                detail="Menu item must have a venue_id"
            )
        
        # Get venue to get workspace_id
        venue_repo = get_repository_manager().get_repository('venue')
        venue = await venue_repo.get_by_id(venue_id)
        if not venue:
            raise HTTPException(
                status_code=status.HTTP_404_NOT_FOUND,
                detail="Venue not found"
            )
        
        workspace_id = venue.get('workspace_id')
        if not workspace_id:
            raise HTTPException(
                status_code=status.HTTP_400_BAD_REQUEST,
                detail="Venue must have a workspace_id"
            )
        
        # Upload image using storage service with workspace/venue structure
        from app.services.storage_service import get_storage_service
        storage_service = get_storage_service()
        
        # Generate unique identifier for this upload
        import uuid
        upload_id = str(uuid.uuid4())[:8]
        
        image_url = await storage_service.upload_menu_item_image(
            file, upload_id, workspace_id, venue_id
        )
        
        # Update item with new image URL
        current_images = item.get('image_urls', [])
        updated_images = current_images + [image_url]
        
        await repo.update(item_id, {"image_urls": updated_images})
        
        logger.info(f"Successfully uploaded image for menu item {item_id}: {image_url}")
        return ApiResponseDTO(
            success=True,
            message="Image uploaded successfully",
            data={
                "image_url": image_url,
                "total_images": len(updated_images),
                "item_id": item_id,
                "workspace_id": workspace_id,
                "venue_id": venue_id
            }
        )
        
    except HTTPException:
        raise
    except Exception as e:
        logger.error(f"Error uploading item image: {e}")
        raise HTTPException(
            status_code=status.HTTP_500_INTERNAL_SERVER_ERROR,
            detail="Failed to upload image"
        )
                uploaded_urls.append(image_url)
                logger.info(f"Uploaded image for menu item {item_id}: {image_url}")
            except Exception as upload_error:
                logger.error(f"Failed to upload {file.filename}: {upload_error}")
                continue
        
        if not uploaded_urls:
            raise HTTPException(
                status_code=status.HTTP_400_BAD_REQUEST,
                detail="No valid images were uploaded"
            )


@router.post("/items/{item_id}/image", 
             response_model=ApiResponseDTO,
             summary="Upload single item image",
             description="Upload a single image for menu item")
async def upload_item_image(
    item_id: str,
    file: UploadFile = File(...),
    current_user: Dict[str, Any] = Depends(get_current_admin_user)
):
    """Upload a single menu item image with workspace/venue folder structure"""
    try:
        # Get menu item and validate access
        repo = get_repository_manager().get_repository('menu_item')
        item = await repo.get_by_id(item_id)
        
        if not item:
            raise HTTPException(
                status_code=status.HTTP_404_NOT_FOUND,
                detail="Menu item not found"
            )
        
        # Validate access permissions
        await items_endpoint._validate_access_permissions(item, current_user)
        
        # Validate file type
        if not file.content_type or not file.content_type.startswith('image/'):
            raise HTTPException(
                status_code=status.HTTP_400_BAD_REQUEST,
                detail="File must be an image"
            )
        
        # Get venue information for folder structure
        venue_id = item.get('venue_id')
        if not venue_id:
            raise HTTPException(
                status_code=status.HTTP_400_BAD_REQUEST,
                detail="Menu item must have a venue_id"
            )
        
        # Get venue to get workspace_id
        venue_repo = get_repository_manager().get_repository('venue')
        venue = await venue_repo.get_by_id(venue_id)
        if not venue:
            raise HTTPException(
                status_code=status.HTTP_404_NOT_FOUND,
                detail="Venue not found"
            )
        
        workspace_id = venue.get('workspace_id')
        if not workspace_id:
            raise HTTPException(
                status_code=status.HTTP_400_BAD_REQUEST,
                detail="Venue must have a workspace_id"
            )
        
        # Upload image using storage service with workspace/venue structure
        from app.services.storage_service import get_storage_service
        storage_service = get_storage_service()
        
        # Generate unique identifier for this upload
        import uuid
        upload_id = str(uuid.uuid4())[:8]
        
        image_url = await storage_service.upload_menu_item_image(
            file, upload_id, workspace_id, venue_id
        )
        
        # Update item with new image URL
        current_images = item.get('image_urls', [])
        updated_images = current_images + [image_url]
        
        await repo.update(item_id, {"image_urls": updated_images})
        
        logger.info(f"Successfully uploaded image for menu item {item_id}: {image_url}")
        return ApiResponseDTO(
            success=True,
            message="Image uploaded successfully",
            data={
                "image_url": image_url,
                "total_images": len(updated_images),
                "item_id": item_id,
                "workspace_id": workspace_id,
                "venue_id": venue_id
            }
        )
        
    except HTTPException:
        raise
    except Exception as e:
        logger.error(f"Error uploading item image: {e}")
        raise HTTPException(
            status_code=status.HTTP_500_INTERNAL_SERVER_ERROR,
            detail="Failed to upload image"
        )
        
        # Update item with new image URLs
        current_images = item.get('image_urls', [])
        all_images = current_images + uploaded_urls
        
        await repo.update(item_id, {"image_urls": all_images})
        
        logger.info(f"Successfully uploaded {len(uploaded_urls)} images for menu item: {item_id}")
        return ApiResponseDTO(
            success=True,
            message=f"Successfully uploaded {len(uploaded_urls)} images",
            data={
                "uploaded_urls": uploaded_urls,
                "total_images": len(all_images),
                "item_id": item_id,
                "workspace_id": workspace_id,
                "venue_id": venue_id
            }
        )


@router.post("/items/{item_id}/image", 
             response_model=ApiResponseDTO,
             summary="Upload single item image",
             description="Upload a single image for menu item")
async def upload_item_image(
    item_id: str,
    file: UploadFile = File(...),
    current_user: Dict[str, Any] = Depends(get_current_admin_user)
):
    """Upload a single menu item image with workspace/venue folder structure"""
    try:
        # Get menu item and validate access
        repo = get_repository_manager().get_repository('menu_item')
        item = await repo.get_by_id(item_id)
        
        if not item:
            raise HTTPException(
                status_code=status.HTTP_404_NOT_FOUND,
                detail="Menu item not found"
            )
        
        # Validate access permissions
        await items_endpoint._validate_access_permissions(item, current_user)
        
        # Validate file type
        if not file.content_type or not file.content_type.startswith('image/'):
            raise HTTPException(
                status_code=status.HTTP_400_BAD_REQUEST,
                detail="File must be an image"
            )
        
        # Get venue information for folder structure
        venue_id = item.get('venue_id')
        if not venue_id:
            raise HTTPException(
                status_code=status.HTTP_400_BAD_REQUEST,
                detail="Menu item must have a venue_id"
            )
        
        # Get venue to get workspace_id
        venue_repo = get_repository_manager().get_repository('venue')
        venue = await venue_repo.get_by_id(venue_id)
        if not venue:
            raise HTTPException(
                status_code=status.HTTP_404_NOT_FOUND,
                detail="Venue not found"
            )
        
        workspace_id = venue.get('workspace_id')
        if not workspace_id:
            raise HTTPException(
                status_code=status.HTTP_400_BAD_REQUEST,
                detail="Venue must have a workspace_id"
            )
        
        # Upload image using storage service with workspace/venue structure
        from app.services.storage_service import get_storage_service
        storage_service = get_storage_service()
        
        # Generate unique identifier for this upload
        import uuid
        upload_id = str(uuid.uuid4())[:8]
        
        image_url = await storage_service.upload_menu_item_image(
            file, upload_id, workspace_id, venue_id
        )
        
        # Update item with new image URL
        current_images = item.get('image_urls', [])
        updated_images = current_images + [image_url]
        
        await repo.update(item_id, {"image_urls": updated_images})
        
        logger.info(f"Successfully uploaded image for menu item {item_id}: {image_url}")
        return ApiResponseDTO(
            success=True,
            message="Image uploaded successfully",
            data={
                "image_url": image_url,
                "total_images": len(updated_images),
                "item_id": item_id,
                "workspace_id": workspace_id,
                "venue_id": venue_id
            }
        )
        
    except HTTPException:
        raise
    except Exception as e:
        logger.error(f"Error uploading item image: {e}")
        raise HTTPException(
            status_code=status.HTTP_500_INTERNAL_SERVER_ERROR,
            detail="Failed to upload image"
        )
        
    except HTTPException:
        raise
    except Exception as e:
        logger.error(f"Error uploading item images: {e}")
        raise HTTPException(
            status_code=status.HTTP_500_INTERNAL_SERVER_ERROR,
            detail="Failed to upload images"
        )


@router.post("/items/{item_id}/image", 
             response_model=ApiResponseDTO,
             summary="Upload single item image",
             description="Upload a single image for menu item")
async def upload_item_image(
    item_id: str,
    file: UploadFile = File(...),
    current_user: Dict[str, Any] = Depends(get_current_admin_user)
):
    """Upload a single menu item image with workspace/venue folder structure"""
    try:
        # Get menu item and validate access
        repo = get_repository_manager().get_repository('menu_item')
        item = await repo.get_by_id(item_id)
        
        if not item:
            raise HTTPException(
                status_code=status.HTTP_404_NOT_FOUND,
                detail="Menu item not found"
            )
        
        # Validate access permissions
        await items_endpoint._validate_access_permissions(item, current_user)
        
        # Validate file type
        if not file.content_type or not file.content_type.startswith('image/'):
            raise HTTPException(
                status_code=status.HTTP_400_BAD_REQUEST,
                detail="File must be an image"
            )
        
        # Get venue information for folder structure
        venue_id = item.get('venue_id')
        if not venue_id:
            raise HTTPException(
                status_code=status.HTTP_400_BAD_REQUEST,
                detail="Menu item must have a venue_id"
            )
        
        # Get venue to get workspace_id
        venue_repo = get_repository_manager().get_repository('venue')
        venue = await venue_repo.get_by_id(venue_id)
        if not venue:
            raise HTTPException(
                status_code=status.HTTP_404_NOT_FOUND,
                detail="Venue not found"
            )
        
        workspace_id = venue.get('workspace_id')
        if not workspace_id:
            raise HTTPException(
                status_code=status.HTTP_400_BAD_REQUEST,
                detail="Venue must have a workspace_id"
            )
        
        # Upload image using storage service with workspace/venue structure
        from app.services.storage_service import get_storage_service
        storage_service = get_storage_service()
        
        # Generate unique identifier for this upload
        import uuid
        upload_id = str(uuid.uuid4())[:8]
        
        image_url = await storage_service.upload_menu_item_image(
            file, upload_id, workspace_id, venue_id
        )
        
        # Update item with new image URL
        current_images = item.get('image_urls', [])
        updated_images = current_images + [image_url]
        
        await repo.update(item_id, {"image_urls": updated_images})
        
        logger.info(f"Successfully uploaded image for menu item {item_id}: {image_url}")
        return ApiResponseDTO(
            success=True,
            message="Image uploaded successfully",
            data={
                "image_url": image_url,
                "total_images": len(updated_images),
                "item_id": item_id,
                "workspace_id": workspace_id,
                "venue_id": venue_id
            }
        )
        
    except HTTPException:
        raise
    except Exception as e:
        logger.error(f"Error uploading item image: {e}")
        raise HTTPException(
            status_code=status.HTTP_500_INTERNAL_SERVER_ERROR,
            detail="Failed to upload image"
        )


@router.post("/items/{item_id}/image", 
             response_model=ApiResponseDTO,
             summary="Upload single item image",
             description="Upload a single image for menu item")
async def upload_item_image(
    item_id: str,
    file: UploadFile = File(...),
    current_user: Dict[str, Any] = Depends(get_current_admin_user)
):
    """Upload a single menu item image with workspace/venue folder structure"""
    try:
        # Get menu item and validate access
        repo = get_repository_manager().get_repository('menu_item')
        item = await repo.get_by_id(item_id)
        
        if not item:
            raise HTTPException(
                status_code=status.HTTP_404_NOT_FOUND,
                detail="Menu item not found"
            )
        
        # Validate access permissions
        await items_endpoint._validate_access_permissions(item, current_user)
        
        # Validate file type
        if not file.content_type or not file.content_type.startswith('image/'):
            raise HTTPException(
                status_code=status.HTTP_400_BAD_REQUEST,
                detail="File must be an image"
            )
        
        # Get venue information for folder structure
        venue_id = item.get('venue_id')
        if not venue_id:
            raise HTTPException(
                status_code=status.HTTP_400_BAD_REQUEST,
                detail="Menu item must have a venue_id"
            )
        
        # Get venue to get workspace_id
        venue_repo = get_repository_manager().get_repository('venue')
        venue = await venue_repo.get_by_id(venue_id)
        if not venue:
            raise HTTPException(
                status_code=status.HTTP_404_NOT_FOUND,
                detail="Venue not found"
            )
        
        workspace_id = venue.get('workspace_id')
        if not workspace_id:
            raise HTTPException(
                status_code=status.HTTP_400_BAD_REQUEST,
                detail="Venue must have a workspace_id"
            )
        
        # Upload image using storage service with workspace/venue structure
        from app.services.storage_service import get_storage_service
        storage_service = get_storage_service()
        
        # Generate unique identifier for this upload
        import uuid
        upload_id = str(uuid.uuid4())[:8]
        
        image_url = await storage_service.upload_menu_item_image(
            file, upload_id, workspace_id, venue_id
        )
        
        # Update item with new image URL
        current_images = item.get('image_urls', [])
        updated_images = current_images + [image_url]
        
        await repo.update(item_id, {"image_urls": updated_images})
        
        logger.info(f"Successfully uploaded image for menu item {item_id}: {image_url}")
        return ApiResponseDTO(
            success=True,
            message="Image uploaded successfully",
            data={
                "image_url": image_url,
                "total_images": len(updated_images),
                "item_id": item_id,
                "workspace_id": workspace_id,
                "venue_id": venue_id
            }
        )
        
    except HTTPException:
        raise
    except Exception as e:
        logger.error(f"Error uploading item image: {e}")
        raise HTTPException(
            status_code=status.HTTP_500_INTERNAL_SERVER_ERROR,
            detail="Failed to upload image"
        )


# =============================================================================

# PUBLIC ENDPOINTS (No Authentication Required)

# =============================================================================

@router.get("/public/validate-qr-access", 
             response_model=Dict[str, Any],
             summary="Validate QR code access",
             description="Validate QR code and return venue/table info if valid for menu access")
async def validate_qr_code_access(qr_code: str = Query(..., description="QR code to validate")):
    """Validate QR code and return venue/table information if valid"""
    try:
        # Import validation service
        from app.services.venue_validation_service import venue_validation_service
        
        # Validate QR code access
        is_valid, validation_data = await venue_validation_service.validate_qr_code_access(qr_code)
        
        if not is_valid:
            # Return specific error for venue not accepting orders
            error_data = validation_data
            if error_data.get('error_type') in ['venue_inactive', 'venue_not_operational']:
                raise HTTPException(
                    status_code=status.HTTP_503_SERVICE_UNAVAILABLE,
                    detail={
                        "error": "venue_not_accepting_orders",
                        "message": error_data.get('message', 'Venue is not accepting orders'),
                        "venue_name": error_data.get('venue_name'),
                        "show_error_page": True
                    }
                )


@router.post("/items/{item_id}/image", 
             response_model=ApiResponseDTO,
             summary="Upload single item image",
             description="Upload a single image for menu item")
async def upload_item_image(
    item_id: str,
    file: UploadFile = File(...),
    current_user: Dict[str, Any] = Depends(get_current_admin_user)
):
    """Upload a single menu item image with workspace/venue folder structure"""
    try:
        # Get menu item and validate access
        repo = get_repository_manager().get_repository('menu_item')
        item = await repo.get_by_id(item_id)
        
        if not item:
            raise HTTPException(
                status_code=status.HTTP_404_NOT_FOUND,
                detail="Menu item not found"
            )
        
        # Validate access permissions
        await items_endpoint._validate_access_permissions(item, current_user)
        
        # Validate file type
        if not file.content_type or not file.content_type.startswith('image/'):
            raise HTTPException(
                status_code=status.HTTP_400_BAD_REQUEST,
                detail="File must be an image"
            )
        
        # Get venue information for folder structure
        venue_id = item.get('venue_id')
        if not venue_id:
            raise HTTPException(
                status_code=status.HTTP_400_BAD_REQUEST,
                detail="Menu item must have a venue_id"
            )
        
        # Get venue to get workspace_id
        venue_repo = get_repository_manager().get_repository('venue')
        venue = await venue_repo.get_by_id(venue_id)
        if not venue:
            raise HTTPException(
                status_code=status.HTTP_404_NOT_FOUND,
                detail="Venue not found"
            )
        
        workspace_id = venue.get('workspace_id')
        if not workspace_id:
            raise HTTPException(
                status_code=status.HTTP_400_BAD_REQUEST,
                detail="Venue must have a workspace_id"
            )
        
        # Upload image using storage service with workspace/venue structure
        from app.services.storage_service import get_storage_service
        storage_service = get_storage_service()
        
        # Generate unique identifier for this upload
        import uuid
        upload_id = str(uuid.uuid4())[:8]
        
        image_url = await storage_service.upload_menu_item_image(
            file, upload_id, workspace_id, venue_id
        )
        
        # Update item with new image URL
        current_images = item.get('image_urls', [])
        updated_images = current_images + [image_url]
        
        await repo.update(item_id, {"image_urls": updated_images})
        
        logger.info(f"Successfully uploaded image for menu item {item_id}: {image_url}")
        return ApiResponseDTO(
            success=True,
            message="Image uploaded successfully",
            data={
                "image_url": image_url,
                "total_images": len(updated_images),
                "item_id": item_id,
                "workspace_id": workspace_id,
                "venue_id": venue_id
            }
        )
        
    except HTTPException:
        raise
    except Exception as e:
        logger.error(f"Error uploading item image: {e}")
        raise HTTPException(
            status_code=status.HTTP_500_INTERNAL_SERVER_ERROR,
            detail="Failed to upload image"
        )
            else:
                raise HTTPException(
                    status_code=status.HTTP_400_BAD_REQUEST,
                    detail={
                        "error": error_data.get('error_type', 'validation_failed'),
                        "message": error_data.get('message', 'QR code validation failed')
                    }
                )


@router.post("/items/{item_id}/image", 
             response_model=ApiResponseDTO,
             summary="Upload single item image",
             description="Upload a single image for menu item")
async def upload_item_image(
    item_id: str,
    file: UploadFile = File(...),
    current_user: Dict[str, Any] = Depends(get_current_admin_user)
):
    """Upload a single menu item image with workspace/venue folder structure"""
    try:
        # Get menu item and validate access
        repo = get_repository_manager().get_repository('menu_item')
        item = await repo.get_by_id(item_id)
        
        if not item:
            raise HTTPException(
                status_code=status.HTTP_404_NOT_FOUND,
                detail="Menu item not found"
            )
        
        # Validate access permissions
        await items_endpoint._validate_access_permissions(item, current_user)
        
        # Validate file type
        if not file.content_type or not file.content_type.startswith('image/'):
            raise HTTPException(
                status_code=status.HTTP_400_BAD_REQUEST,
                detail="File must be an image"
            )
        
        # Get venue information for folder structure
        venue_id = item.get('venue_id')
        if not venue_id:
            raise HTTPException(
                status_code=status.HTTP_400_BAD_REQUEST,
                detail="Menu item must have a venue_id"
            )
        
        # Get venue to get workspace_id
        venue_repo = get_repository_manager().get_repository('venue')
        venue = await venue_repo.get_by_id(venue_id)
        if not venue:
            raise HTTPException(
                status_code=status.HTTP_404_NOT_FOUND,
                detail="Venue not found"
            )
        
        workspace_id = venue.get('workspace_id')
        if not workspace_id:
            raise HTTPException(
                status_code=status.HTTP_400_BAD_REQUEST,
                detail="Venue must have a workspace_id"
            )
        
        # Upload image using storage service with workspace/venue structure
        from app.services.storage_service import get_storage_service
        storage_service = get_storage_service()
        
        # Generate unique identifier for this upload
        import uuid
        upload_id = str(uuid.uuid4())[:8]
        
        image_url = await storage_service.upload_menu_item_image(
            file, upload_id, workspace_id, venue_id
        )
        
        # Update item with new image URL
        current_images = item.get('image_urls', [])
        updated_images = current_images + [image_url]
        
        await repo.update(item_id, {"image_urls": updated_images})
        
        logger.info(f"Successfully uploaded image for menu item {item_id}: {image_url}")
        return ApiResponseDTO(
            success=True,
            message="Image uploaded successfully",
            data={
                "image_url": image_url,
                "total_images": len(updated_images),
                "item_id": item_id,
                "workspace_id": workspace_id,
                "venue_id": venue_id
            }
        )
        
    except HTTPException:
        raise
    except Exception as e:
        logger.error(f"Error uploading item image: {e}")
        raise HTTPException(
            status_code=status.HTTP_500_INTERNAL_SERVER_ERROR,
            detail="Failed to upload image"
        )
        
        logger.info(f"QR code access validated successfully for venue: {validation_data['venue']['id']}")
        return {
            "success": True,
            "message": "QR code access validated successfully",
            "data": validation_data
        }
        
    except HTTPException:
        raise
    except Exception as e:
        logger.error(f"Error validating QR code access: {e}")
        raise HTTPException(
            status_code=status.HTTP_500_INTERNAL_SERVER_ERROR,
            detail="Failed to validate QR code access"
        )


@router.post("/items/{item_id}/image", 
             response_model=ApiResponseDTO,
             summary="Upload single item image",
             description="Upload a single image for menu item")
async def upload_item_image(
    item_id: str,
    file: UploadFile = File(...),
    current_user: Dict[str, Any] = Depends(get_current_admin_user)
):
    """Upload a single menu item image with workspace/venue folder structure"""
    try:
        # Get menu item and validate access
        repo = get_repository_manager().get_repository('menu_item')
        item = await repo.get_by_id(item_id)
        
        if not item:
            raise HTTPException(
                status_code=status.HTTP_404_NOT_FOUND,
                detail="Menu item not found"
            )
        
        # Validate access permissions
        await items_endpoint._validate_access_permissions(item, current_user)
        
        # Validate file type
        if not file.content_type or not file.content_type.startswith('image/'):
            raise HTTPException(
                status_code=status.HTTP_400_BAD_REQUEST,
                detail="File must be an image"
            )
        
        # Get venue information for folder structure
        venue_id = item.get('venue_id')
        if not venue_id:
            raise HTTPException(
                status_code=status.HTTP_400_BAD_REQUEST,
                detail="Menu item must have a venue_id"
            )
        
        # Get venue to get workspace_id
        venue_repo = get_repository_manager().get_repository('venue')
        venue = await venue_repo.get_by_id(venue_id)
        if not venue:
            raise HTTPException(
                status_code=status.HTTP_404_NOT_FOUND,
                detail="Venue not found"
            )
        
        workspace_id = venue.get('workspace_id')
        if not workspace_id:
            raise HTTPException(
                status_code=status.HTTP_400_BAD_REQUEST,
                detail="Venue must have a workspace_id"
            )
        
        # Upload image using storage service with workspace/venue structure
        from app.services.storage_service import get_storage_service
        storage_service = get_storage_service()
        
        # Generate unique identifier for this upload
        import uuid
        upload_id = str(uuid.uuid4())[:8]
        
        image_url = await storage_service.upload_menu_item_image(
            file, upload_id, workspace_id, venue_id
        )
        
        # Update item with new image URL
        current_images = item.get('image_urls', [])
        updated_images = current_images + [image_url]
        
        await repo.update(item_id, {"image_urls": updated_images})
        
        logger.info(f"Successfully uploaded image for menu item {item_id}: {image_url}")
        return ApiResponseDTO(
            success=True,
            message="Image uploaded successfully",
            data={
                "image_url": image_url,
                "total_images": len(updated_images),
                "item_id": item_id,
                "workspace_id": workspace_id,
                "venue_id": venue_id
            }
        )
        
    except HTTPException:
        raise
    except Exception as e:
        logger.error(f"Error uploading item image: {e}")
        raise HTTPException(
            status_code=status.HTTP_500_INTERNAL_SERVER_ERROR,
            detail="Failed to upload image"
        )


@router.get("/public/venues/{venue_id}/menu-with-validation", 
            response_model=Dict[str, Any],
            summary="Get complete menu with validation",
            description="Get venue menu with categories and items after validation")
async def get_public_venue_menu_with_validation(
    venue_id: str,
    table_id: Optional[str] = Query(None, description="Table ID for validation")
):
    """Get complete venue menu (categories and items) after validation"""
    try:
        # Import validation service
        from app.services.venue_validation_service import venue_validation_service
        
        # Validate venue and table before showing menu
        is_valid, validation_data = await venue_validation_service.validate_venue_and_table_for_menu(
            venue_id, table_id
        )


@router.post("/items/{item_id}/image", 
             response_model=ApiResponseDTO,
             summary="Upload single item image",
             description="Upload a single image for menu item")
async def upload_item_image(
    item_id: str,
    file: UploadFile = File(...),
    current_user: Dict[str, Any] = Depends(get_current_admin_user)
):
    """Upload a single menu item image with workspace/venue folder structure"""
    try:
        # Get menu item and validate access
        repo = get_repository_manager().get_repository('menu_item')
        item = await repo.get_by_id(item_id)
        
        if not item:
            raise HTTPException(
                status_code=status.HTTP_404_NOT_FOUND,
                detail="Menu item not found"
            )
        
        # Validate access permissions
        await items_endpoint._validate_access_permissions(item, current_user)
        
        # Validate file type
        if not file.content_type or not file.content_type.startswith('image/'):
            raise HTTPException(
                status_code=status.HTTP_400_BAD_REQUEST,
                detail="File must be an image"
            )
        
        # Get venue information for folder structure
        venue_id = item.get('venue_id')
        if not venue_id:
            raise HTTPException(
                status_code=status.HTTP_400_BAD_REQUEST,
                detail="Menu item must have a venue_id"
            )
        
        # Get venue to get workspace_id
        venue_repo = get_repository_manager().get_repository('venue')
        venue = await venue_repo.get_by_id(venue_id)
        if not venue:
            raise HTTPException(
                status_code=status.HTTP_404_NOT_FOUND,
                detail="Venue not found"
            )
        
        workspace_id = venue.get('workspace_id')
        if not workspace_id:
            raise HTTPException(
                status_code=status.HTTP_400_BAD_REQUEST,
                detail="Venue must have a workspace_id"
            )
        
        # Upload image using storage service with workspace/venue structure
        from app.services.storage_service import get_storage_service
        storage_service = get_storage_service()
        
        # Generate unique identifier for this upload
        import uuid
        upload_id = str(uuid.uuid4())[:8]
        
        image_url = await storage_service.upload_menu_item_image(
            file, upload_id, workspace_id, venue_id
        )
        
        # Update item with new image URL
        current_images = item.get('image_urls', [])
        updated_images = current_images + [image_url]
        
        await repo.update(item_id, {"image_urls": updated_images})
        
        logger.info(f"Successfully uploaded image for menu item {item_id}: {image_url}")
        return ApiResponseDTO(
            success=True,
            message="Image uploaded successfully",
            data={
                "image_url": image_url,
                "total_images": len(updated_images),
                "item_id": item_id,
                "workspace_id": workspace_id,
                "venue_id": venue_id
            }
        )
        
    except HTTPException:
        raise
    except Exception as e:
        logger.error(f"Error uploading item image: {e}")
        raise HTTPException(
            status_code=status.HTTP_500_INTERNAL_SERVER_ERROR,
            detail="Failed to upload image"
        )
        
        if not is_valid:
            # Return specific error for venue not accepting orders
            error_data = validation_data
            if error_data.get('error_type') in ['venue_inactive', 'venue_not_operational']:
                raise HTTPException(
                    status_code=status.HTTP_503_SERVICE_UNAVAILABLE,
                    detail={
                        "error": "venue_not_accepting_orders",
                        "message": error_data.get('message', 'Venue is not accepting orders'),
                        "venue_name": error_data.get('venue_name'),
                        "show_error_page": True
                    }
                )


@router.post("/items/{item_id}/image", 
             response_model=ApiResponseDTO,
             summary="Upload single item image",
             description="Upload a single image for menu item")
async def upload_item_image(
    item_id: str,
    file: UploadFile = File(...),
    current_user: Dict[str, Any] = Depends(get_current_admin_user)
):
    """Upload a single menu item image with workspace/venue folder structure"""
    try:
        # Get menu item and validate access
        repo = get_repository_manager().get_repository('menu_item')
        item = await repo.get_by_id(item_id)
        
        if not item:
            raise HTTPException(
                status_code=status.HTTP_404_NOT_FOUND,
                detail="Menu item not found"
            )
        
        # Validate access permissions
        await items_endpoint._validate_access_permissions(item, current_user)
        
        # Validate file type
        if not file.content_type or not file.content_type.startswith('image/'):
            raise HTTPException(
                status_code=status.HTTP_400_BAD_REQUEST,
                detail="File must be an image"
            )
        
        # Get venue information for folder structure
        venue_id = item.get('venue_id')
        if not venue_id:
            raise HTTPException(
                status_code=status.HTTP_400_BAD_REQUEST,
                detail="Menu item must have a venue_id"
            )
        
        # Get venue to get workspace_id
        venue_repo = get_repository_manager().get_repository('venue')
        venue = await venue_repo.get_by_id(venue_id)
        if not venue:
            raise HTTPException(
                status_code=status.HTTP_404_NOT_FOUND,
                detail="Venue not found"
            )
        
        workspace_id = venue.get('workspace_id')
        if not workspace_id:
            raise HTTPException(
                status_code=status.HTTP_400_BAD_REQUEST,
                detail="Venue must have a workspace_id"
            )
        
        # Upload image using storage service with workspace/venue structure
        from app.services.storage_service import get_storage_service
        storage_service = get_storage_service()
        
        # Generate unique identifier for this upload
        import uuid
        upload_id = str(uuid.uuid4())[:8]
        
        image_url = await storage_service.upload_menu_item_image(
            file, upload_id, workspace_id, venue_id
        )
        
        # Update item with new image URL
        current_images = item.get('image_urls', [])
        updated_images = current_images + [image_url]
        
        await repo.update(item_id, {"image_urls": updated_images})
        
        logger.info(f"Successfully uploaded image for menu item {item_id}: {image_url}")
        return ApiResponseDTO(
            success=True,
            message="Image uploaded successfully",
            data={
                "image_url": image_url,
                "total_images": len(updated_images),
                "item_id": item_id,
                "workspace_id": workspace_id,
                "venue_id": venue_id
            }
        )
        
    except HTTPException:
        raise
    except Exception as e:
        logger.error(f"Error uploading item image: {e}")
        raise HTTPException(
            status_code=status.HTTP_500_INTERNAL_SERVER_ERROR,
            detail="Failed to upload image"
        )
            else:
                raise HTTPException(
                    status_code=status.HTTP_404_NOT_FOUND,
                    detail={
                        "error": error_data.get('error_type', 'validation_failed'),
                        "message": error_data.get('message', 'Access validation failed')
                    }
                )


@router.post("/items/{item_id}/image", 
             response_model=ApiResponseDTO,
             summary="Upload single item image",
             description="Upload a single image for menu item")
async def upload_item_image(
    item_id: str,
    file: UploadFile = File(...),
    current_user: Dict[str, Any] = Depends(get_current_admin_user)
):
    """Upload a single menu item image with workspace/venue folder structure"""
    try:
        # Get menu item and validate access
        repo = get_repository_manager().get_repository('menu_item')
        item = await repo.get_by_id(item_id)
        
        if not item:
            raise HTTPException(
                status_code=status.HTTP_404_NOT_FOUND,
                detail="Menu item not found"
            )
        
        # Validate access permissions
        await items_endpoint._validate_access_permissions(item, current_user)
        
        # Validate file type
        if not file.content_type or not file.content_type.startswith('image/'):
            raise HTTPException(
                status_code=status.HTTP_400_BAD_REQUEST,
                detail="File must be an image"
            )
        
        # Get venue information for folder structure
        venue_id = item.get('venue_id')
        if not venue_id:
            raise HTTPException(
                status_code=status.HTTP_400_BAD_REQUEST,
                detail="Menu item must have a venue_id"
            )
        
        # Get venue to get workspace_id
        venue_repo = get_repository_manager().get_repository('venue')
        venue = await venue_repo.get_by_id(venue_id)
        if not venue:
            raise HTTPException(
                status_code=status.HTTP_404_NOT_FOUND,
                detail="Venue not found"
            )
        
        workspace_id = venue.get('workspace_id')
        if not workspace_id:
            raise HTTPException(
                status_code=status.HTTP_400_BAD_REQUEST,
                detail="Venue must have a workspace_id"
            )
        
        # Upload image using storage service with workspace/venue structure
        from app.services.storage_service import get_storage_service
        storage_service = get_storage_service()
        
        # Generate unique identifier for this upload
        import uuid
        upload_id = str(uuid.uuid4())[:8]
        
        image_url = await storage_service.upload_menu_item_image(
            file, upload_id, workspace_id, venue_id
        )
        
        # Update item with new image URL
        current_images = item.get('image_urls', [])
        updated_images = current_images + [image_url]
        
        await repo.update(item_id, {"image_urls": updated_images})
        
        logger.info(f"Successfully uploaded image for menu item {item_id}: {image_url}")
        return ApiResponseDTO(
            success=True,
            message="Image uploaded successfully",
            data={
                "image_url": image_url,
                "total_images": len(updated_images),
                "item_id": item_id,
                "workspace_id": workspace_id,
                "venue_id": venue_id
            }
        )
        
    except HTTPException:
        raise
    except Exception as e:
        logger.error(f"Error uploading item image: {e}")
        raise HTTPException(
            status_code=status.HTTP_500_INTERNAL_SERVER_ERROR,
            detail="Failed to upload image"
        )
        
        # Get categories with error handling
        try:
            category_repo = get_repository_manager().get_repository('menu_category')
            categories_data = await category_repo.get_by_venue(venue_id)
            active_categories = [cat for cat in categories_data if cat.get('is_active', False)]
            categories = [MenuCategoryResponseDTO(**cat) for cat in active_categories]
        except Exception as cat_error:
            logger.error(f"Error loading categories for venue {venue_id}: {cat_error}")
            categories = []
        
        # Get menu items with error handling
        try:
            item_repo = get_repository_manager().get_repository('menu_item')
            items_data = await item_repo.get_by_venue(venue_id)
            available_items = [item for item in items_data if item.get('is_available', False)]
            
            # Process items to ensure all required fields are present
            processed_items = process_menu_items_for_response(available_items)
            items = []
            for item in processed_items:
                try:
                    dto_item = MenuItemResponseDTO(**item)
                    items.append(dto_item)
                except Exception as dto_error:
                    logger.error(f"Error creating DTO for item {item.get('id', 'unknown')}: {dto_error}")
                    continue
        except Exception as items_error:
            logger.error(f"Error loading menu items for venue {venue_id}: {items_error}")
            items = []
        
        # Organize items by category
        items_by_category = {}
        for item in items:
            category_id = item.category_id
            if category_id not in items_by_category:
                items_by_category[category_id] = []
            items_by_category[category_id].append(item)
        
        logger.info(f"Retrieved complete menu for venue: {venue_id} - {len(categories)} categories, {len(items)} items")
        
        return {
            "success": True,
            "venue": validation_data['venue'],
            "table": validation_data['table'],
            "categories": categories,
            "items": items,
            "items_by_category": items_by_category,
            "validation_timestamp": validation_data['validation_timestamp']
        }
        
    except HTTPException:
        raise
    except Exception as e:
        logger.error(f"Error getting venue menu with validation: {e}")
        raise HTTPException(
            status_code=status.HTTP_500_INTERNAL_SERVER_ERROR,
            detail="Failed to get menu"
        )


@router.post("/items/{item_id}/image", 
             response_model=ApiResponseDTO,
             summary="Upload single item image",
             description="Upload a single image for menu item")
async def upload_item_image(
    item_id: str,
    file: UploadFile = File(...),
    current_user: Dict[str, Any] = Depends(get_current_admin_user)
):
    """Upload a single menu item image with workspace/venue folder structure"""
    try:
        # Get menu item and validate access
        repo = get_repository_manager().get_repository('menu_item')
        item = await repo.get_by_id(item_id)
        
        if not item:
            raise HTTPException(
                status_code=status.HTTP_404_NOT_FOUND,
                detail="Menu item not found"
            )
        
        # Validate access permissions
        await items_endpoint._validate_access_permissions(item, current_user)
        
        # Validate file type
        if not file.content_type or not file.content_type.startswith('image/'):
            raise HTTPException(
                status_code=status.HTTP_400_BAD_REQUEST,
                detail="File must be an image"
            )
        
        # Get venue information for folder structure
        venue_id = item.get('venue_id')
        if not venue_id:
            raise HTTPException(
                status_code=status.HTTP_400_BAD_REQUEST,
                detail="Menu item must have a venue_id"
            )
        
        # Get venue to get workspace_id
        venue_repo = get_repository_manager().get_repository('venue')
        venue = await venue_repo.get_by_id(venue_id)
        if not venue:
            raise HTTPException(
                status_code=status.HTTP_404_NOT_FOUND,
                detail="Venue not found"
            )
        
        workspace_id = venue.get('workspace_id')
        if not workspace_id:
            raise HTTPException(
                status_code=status.HTTP_400_BAD_REQUEST,
                detail="Venue must have a workspace_id"
            )
        
        # Upload image using storage service with workspace/venue structure
        from app.services.storage_service import get_storage_service
        storage_service = get_storage_service()
        
        # Generate unique identifier for this upload
        import uuid
        upload_id = str(uuid.uuid4())[:8]
        
        image_url = await storage_service.upload_menu_item_image(
            file, upload_id, workspace_id, venue_id
        )
        
        # Update item with new image URL
        current_images = item.get('image_urls', [])
        updated_images = current_images + [image_url]
        
        await repo.update(item_id, {"image_urls": updated_images})
        
        logger.info(f"Successfully uploaded image for menu item {item_id}: {image_url}")
        return ApiResponseDTO(
            success=True,
            message="Image uploaded successfully",
            data={
                "image_url": image_url,
                "total_images": len(updated_images),
                "item_id": item_id,
                "workspace_id": workspace_id,
                "venue_id": venue_id
            }
        )
        
    except HTTPException:
        raise
    except Exception as e:
        logger.error(f"Error uploading item image: {e}")
        raise HTTPException(
            status_code=status.HTTP_500_INTERNAL_SERVER_ERROR,
            detail="Failed to upload image"
        )

@router.get("/public/venues/{venue_id}/categories", 
            response_model=List[MenuCategoryResponseDTO],
            summary="Get venue categories (public)",
            description="Get all active categories for a specific venue (public endpoint)")
async def get_public_venue_categories(
    venue_id: str,
    table_id: Optional[str] = Query(None, description="Table ID for validation")
):
    """Get all active categories for a venue (public endpoint)"""
    try:
        # Import validation service
        from app.services.venue_validation_service import venue_validation_service
        
        # Validate venue and table before showing menu
        is_valid, validation_data = await venue_validation_service.validate_venue_and_table_for_menu(
            venue_id, table_id
        )


@router.post("/items/{item_id}/image", 
             response_model=ApiResponseDTO,
             summary="Upload single item image",
             description="Upload a single image for menu item")
async def upload_item_image(
    item_id: str,
    file: UploadFile = File(...),
    current_user: Dict[str, Any] = Depends(get_current_admin_user)
):
    """Upload a single menu item image with workspace/venue folder structure"""
    try:
        # Get menu item and validate access
        repo = get_repository_manager().get_repository('menu_item')
        item = await repo.get_by_id(item_id)
        
        if not item:
            raise HTTPException(
                status_code=status.HTTP_404_NOT_FOUND,
                detail="Menu item not found"
            )
        
        # Validate access permissions
        await items_endpoint._validate_access_permissions(item, current_user)
        
        # Validate file type
        if not file.content_type or not file.content_type.startswith('image/'):
            raise HTTPException(
                status_code=status.HTTP_400_BAD_REQUEST,
                detail="File must be an image"
            )
        
        # Get venue information for folder structure
        venue_id = item.get('venue_id')
        if not venue_id:
            raise HTTPException(
                status_code=status.HTTP_400_BAD_REQUEST,
                detail="Menu item must have a venue_id"
            )
        
        # Get venue to get workspace_id
        venue_repo = get_repository_manager().get_repository('venue')
        venue = await venue_repo.get_by_id(venue_id)
        if not venue:
            raise HTTPException(
                status_code=status.HTTP_404_NOT_FOUND,
                detail="Venue not found"
            )
        
        workspace_id = venue.get('workspace_id')
        if not workspace_id:
            raise HTTPException(
                status_code=status.HTTP_400_BAD_REQUEST,
                detail="Venue must have a workspace_id"
            )
        
        # Upload image using storage service with workspace/venue structure
        from app.services.storage_service import get_storage_service
        storage_service = get_storage_service()
        
        # Generate unique identifier for this upload
        import uuid
        upload_id = str(uuid.uuid4())[:8]
        
        image_url = await storage_service.upload_menu_item_image(
            file, upload_id, workspace_id, venue_id
        )
        
        # Update item with new image URL
        current_images = item.get('image_urls', [])
        updated_images = current_images + [image_url]
        
        await repo.update(item_id, {"image_urls": updated_images})
        
        logger.info(f"Successfully uploaded image for menu item {item_id}: {image_url}")
        return ApiResponseDTO(
            success=True,
            message="Image uploaded successfully",
            data={
                "image_url": image_url,
                "total_images": len(updated_images),
                "item_id": item_id,
                "workspace_id": workspace_id,
                "venue_id": venue_id
            }
        )
        
    except HTTPException:
        raise
    except Exception as e:
        logger.error(f"Error uploading item image: {e}")
        raise HTTPException(
            status_code=status.HTTP_500_INTERNAL_SERVER_ERROR,
            detail="Failed to upload image"
        )
        
        if not is_valid:
            # Return specific error for venue not accepting orders
            error_data = validation_data
            if error_data.get('error_type') in ['venue_inactive', 'venue_not_operational']:
                raise HTTPException(
                    status_code=status.HTTP_503_SERVICE_UNAVAILABLE,
                    detail={
                        "error": "venue_not_accepting_orders",
                        "message": error_data.get('message', 'Venue is not accepting orders'),
                        "venue_name": error_data.get('venue_name'),
                        "show_error_page": True
                    }
                )


@router.post("/items/{item_id}/image", 
             response_model=ApiResponseDTO,
             summary="Upload single item image",
             description="Upload a single image for menu item")
async def upload_item_image(
    item_id: str,
    file: UploadFile = File(...),
    current_user: Dict[str, Any] = Depends(get_current_admin_user)
):
    """Upload a single menu item image with workspace/venue folder structure"""
    try:
        # Get menu item and validate access
        repo = get_repository_manager().get_repository('menu_item')
        item = await repo.get_by_id(item_id)
        
        if not item:
            raise HTTPException(
                status_code=status.HTTP_404_NOT_FOUND,
                detail="Menu item not found"
            )
        
        # Validate access permissions
        await items_endpoint._validate_access_permissions(item, current_user)
        
        # Validate file type
        if not file.content_type or not file.content_type.startswith('image/'):
            raise HTTPException(
                status_code=status.HTTP_400_BAD_REQUEST,
                detail="File must be an image"
            )
        
        # Get venue information for folder structure
        venue_id = item.get('venue_id')
        if not venue_id:
            raise HTTPException(
                status_code=status.HTTP_400_BAD_REQUEST,
                detail="Menu item must have a venue_id"
            )
        
        # Get venue to get workspace_id
        venue_repo = get_repository_manager().get_repository('venue')
        venue = await venue_repo.get_by_id(venue_id)
        if not venue:
            raise HTTPException(
                status_code=status.HTTP_404_NOT_FOUND,
                detail="Venue not found"
            )
        
        workspace_id = venue.get('workspace_id')
        if not workspace_id:
            raise HTTPException(
                status_code=status.HTTP_400_BAD_REQUEST,
                detail="Venue must have a workspace_id"
            )
        
        # Upload image using storage service with workspace/venue structure
        from app.services.storage_service import get_storage_service
        storage_service = get_storage_service()
        
        # Generate unique identifier for this upload
        import uuid
        upload_id = str(uuid.uuid4())[:8]
        
        image_url = await storage_service.upload_menu_item_image(
            file, upload_id, workspace_id, venue_id
        )
        
        # Update item with new image URL
        current_images = item.get('image_urls', [])
        updated_images = current_images + [image_url]
        
        await repo.update(item_id, {"image_urls": updated_images})
        
        logger.info(f"Successfully uploaded image for menu item {item_id}: {image_url}")
        return ApiResponseDTO(
            success=True,
            message="Image uploaded successfully",
            data={
                "image_url": image_url,
                "total_images": len(updated_images),
                "item_id": item_id,
                "workspace_id": workspace_id,
                "venue_id": venue_id
            }
        )
        
    except HTTPException:
        raise
    except Exception as e:
        logger.error(f"Error uploading item image: {e}")
        raise HTTPException(
            status_code=status.HTTP_500_INTERNAL_SERVER_ERROR,
            detail="Failed to upload image"
        )
            else:
                raise HTTPException(
                    status_code=status.HTTP_404_NOT_FOUND,
                    detail={
                        "error": error_data.get('error_type', 'validation_failed'),
                        "message": error_data.get('message', 'Access validation failed')
                    }
                )


@router.post("/items/{item_id}/image", 
             response_model=ApiResponseDTO,
             summary="Upload single item image",
             description="Upload a single image for menu item")
async def upload_item_image(
    item_id: str,
    file: UploadFile = File(...),
    current_user: Dict[str, Any] = Depends(get_current_admin_user)
):
    """Upload a single menu item image with workspace/venue folder structure"""
    try:
        # Get menu item and validate access
        repo = get_repository_manager().get_repository('menu_item')
        item = await repo.get_by_id(item_id)
        
        if not item:
            raise HTTPException(
                status_code=status.HTTP_404_NOT_FOUND,
                detail="Menu item not found"
            )
        
        # Validate access permissions
        await items_endpoint._validate_access_permissions(item, current_user)
        
        # Validate file type
        if not file.content_type or not file.content_type.startswith('image/'):
            raise HTTPException(
                status_code=status.HTTP_400_BAD_REQUEST,
                detail="File must be an image"
            )
        
        # Get venue information for folder structure
        venue_id = item.get('venue_id')
        if not venue_id:
            raise HTTPException(
                status_code=status.HTTP_400_BAD_REQUEST,
                detail="Menu item must have a venue_id"
            )
        
        # Get venue to get workspace_id
        venue_repo = get_repository_manager().get_repository('venue')
        venue = await venue_repo.get_by_id(venue_id)
        if not venue:
            raise HTTPException(
                status_code=status.HTTP_404_NOT_FOUND,
                detail="Venue not found"
            )
        
        workspace_id = venue.get('workspace_id')
        if not workspace_id:
            raise HTTPException(
                status_code=status.HTTP_400_BAD_REQUEST,
                detail="Venue must have a workspace_id"
            )
        
        # Upload image using storage service with workspace/venue structure
        from app.services.storage_service import get_storage_service
        storage_service = get_storage_service()
        
        # Generate unique identifier for this upload
        import uuid
        upload_id = str(uuid.uuid4())[:8]
        
        image_url = await storage_service.upload_menu_item_image(
            file, upload_id, workspace_id, venue_id
        )
        
        # Update item with new image URL
        current_images = item.get('image_urls', [])
        updated_images = current_images + [image_url]
        
        await repo.update(item_id, {"image_urls": updated_images})
        
        logger.info(f"Successfully uploaded image for menu item {item_id}: {image_url}")
        return ApiResponseDTO(
            success=True,
            message="Image uploaded successfully",
            data={
                "image_url": image_url,
                "total_images": len(updated_images),
                "item_id": item_id,
                "workspace_id": workspace_id,
                "venue_id": venue_id
            }
        )
        
    except HTTPException:
        raise
    except Exception as e:
        logger.error(f"Error uploading item image: {e}")
        raise HTTPException(
            status_code=status.HTTP_500_INTERNAL_SERVER_ERROR,
            detail="Failed to upload image"
        )
        
        repo = get_repository_manager().get_repository('menu_category')
        categories_data = await repo.get_by_venue(venue_id)
        
        # Filter only active categories for public access
        active_categories = [cat for cat in categories_data if cat.get('is_active', False)]
        
        categories = [MenuCategoryResponseDTO(**cat) for cat in active_categories]
        
        logger.info(f"Retrieved {len(categories)} public categories for venue: {venue_id}")
        return categories
        
    except HTTPException:
        raise
    except Exception as e:
        logger.error(f"Error getting public venue categories: {e}")
        import traceback
        logger.error(f"Traceback: {traceback.format_exc()}")
        
        # Return empty list instead of error for better UX
        logger.warning(f"Returning empty categories list due to error for venue: {venue_id}")
        return []


@router.get("/public/venues/{venue_id}/items", 

      response_model=List[MenuItemResponseDTO],

      summary="Get venue menu items (public)",

      description="Get all available menu items for a specific venue (public endpoint)")

async def get_public_venue_menu_items(

  venue_id: str,

  category_id: Optional[str] = None

):

  """Get all available menu items for a venue (public endpoint)"""

  try:

    logger.info(f"Getting public menu items for venue: {venue_id}, category: {category_id}")

     

    repo = get_repository_manager().get_repository('menu_item')

     

    if category_id and category_id != "None":

      # Get items by category

      logger.debug(f"Getting items by category: {category_id}")

      items_data = await repo.get_by_category(venue_id, category_id)

    else:

      # Get all items for venue

      logger.debug(f"Getting all items for venue: {venue_id}")

      items_data = await repo.get_by_venue(venue_id)

     

    logger.debug(f"Retrieved {len(items_data)} raw items from database")

     

    # Filter only available items for public access

    available_items = [item for item in items_data if item.get('is_available', False)]

    logger.debug(f"Filtered to {len(available_items)} available items")

     

    # Process items to ensure all required fields are present

    try:
        logger.info(f"Getting public menu items for venue: {venue_id}, category: {category_id}, table: {table_id}")
        
        # Import validation service
        from app.services.venue_validation_service import venue_validation_service
        
        # Validate venue and table before showing menu
        is_valid, validation_data = await venue_validation_service.validate_venue_and_table_for_menu(
            venue_id, table_id
        )


@router.post("/items/{item_id}/image", 
             response_model=ApiResponseDTO,
             summary="Upload single item image",
             description="Upload a single image for menu item")
async def upload_item_image(
    item_id: str,
    file: UploadFile = File(...),
    current_user: Dict[str, Any] = Depends(get_current_admin_user)
):
    """Upload a single menu item image with workspace/venue folder structure"""
    try:
        # Get menu item and validate access
        repo = get_repository_manager().get_repository('menu_item')
        item = await repo.get_by_id(item_id)
        
        if not item:
            raise HTTPException(
                status_code=status.HTTP_404_NOT_FOUND,
                detail="Menu item not found"
            )
        
        # Validate access permissions
        await items_endpoint._validate_access_permissions(item, current_user)
        
        # Validate file type
        if not file.content_type or not file.content_type.startswith('image/'):
            raise HTTPException(
                status_code=status.HTTP_400_BAD_REQUEST,
                detail="File must be an image"
            )
        
        # Get venue information for folder structure
        venue_id = item.get('venue_id')
        if not venue_id:
            raise HTTPException(
                status_code=status.HTTP_400_BAD_REQUEST,
                detail="Menu item must have a venue_id"
            )
        
        # Get venue to get workspace_id
        venue_repo = get_repository_manager().get_repository('venue')
        venue = await venue_repo.get_by_id(venue_id)
        if not venue:
            raise HTTPException(
                status_code=status.HTTP_404_NOT_FOUND,
                detail="Venue not found"
            )
        
        workspace_id = venue.get('workspace_id')
        if not workspace_id:
            raise HTTPException(
                status_code=status.HTTP_400_BAD_REQUEST,
                detail="Venue must have a workspace_id"
            )
        
        # Upload image using storage service with workspace/venue structure
        from app.services.storage_service import get_storage_service
        storage_service = get_storage_service()
        
        # Generate unique identifier for this upload
        import uuid
        upload_id = str(uuid.uuid4())[:8]
        
        image_url = await storage_service.upload_menu_item_image(
            file, upload_id, workspace_id, venue_id
        )
        
        # Update item with new image URL
        current_images = item.get('image_urls', [])
        updated_images = current_images + [image_url]
        
        await repo.update(item_id, {"image_urls": updated_images})
        
        logger.info(f"Successfully uploaded image for menu item {item_id}: {image_url}")
        return ApiResponseDTO(
            success=True,
            message="Image uploaded successfully",
            data={
                "image_url": image_url,
                "total_images": len(updated_images),
                "item_id": item_id,
                "workspace_id": workspace_id,
                "venue_id": venue_id
            }
        )
        
    except HTTPException:
        raise
    except Exception as e:
        logger.error(f"Error uploading item image: {e}")
        raise HTTPException(
            status_code=status.HTTP_500_INTERNAL_SERVER_ERROR,
            detail="Failed to upload image"
        )
        
        if not is_valid:
            # Return specific error for venue not accepting orders
            error_data = validation_data
            if error_data.get('error_type') in ['venue_inactive', 'venue_not_operational']:
                raise HTTPException(
                    status_code=status.HTTP_503_SERVICE_UNAVAILABLE,
                    detail={
                        "error": "venue_not_accepting_orders",
                        "message": error_data.get('message', 'Venue is not accepting orders'),
                        "venue_name": error_data.get('venue_name'),
                        "show_error_page": True
                    }
                )


@router.post("/items/{item_id}/image", 
             response_model=ApiResponseDTO,
             summary="Upload single item image",
             description="Upload a single image for menu item")
async def upload_item_image(
    item_id: str,
    file: UploadFile = File(...),
    current_user: Dict[str, Any] = Depends(get_current_admin_user)
):
    """Upload a single menu item image with workspace/venue folder structure"""
    try:
        # Get menu item and validate access
        repo = get_repository_manager().get_repository('menu_item')
        item = await repo.get_by_id(item_id)
        
        if not item:
            raise HTTPException(
                status_code=status.HTTP_404_NOT_FOUND,
                detail="Menu item not found"
            )
        
        # Validate access permissions
        await items_endpoint._validate_access_permissions(item, current_user)
        
        # Validate file type
        if not file.content_type or not file.content_type.startswith('image/'):
            raise HTTPException(
                status_code=status.HTTP_400_BAD_REQUEST,
                detail="File must be an image"
            )
        
        # Get venue information for folder structure
        venue_id = item.get('venue_id')
        if not venue_id:
            raise HTTPException(
                status_code=status.HTTP_400_BAD_REQUEST,
                detail="Menu item must have a venue_id"
            )
        
        # Get venue to get workspace_id
        venue_repo = get_repository_manager().get_repository('venue')
        venue = await venue_repo.get_by_id(venue_id)
        if not venue:
            raise HTTPException(
                status_code=status.HTTP_404_NOT_FOUND,
                detail="Venue not found"
            )
        
        workspace_id = venue.get('workspace_id')
        if not workspace_id:
            raise HTTPException(
                status_code=status.HTTP_400_BAD_REQUEST,
                detail="Venue must have a workspace_id"
            )
        
        # Upload image using storage service with workspace/venue structure
        from app.services.storage_service import get_storage_service
        storage_service = get_storage_service()
        
        # Generate unique identifier for this upload
        import uuid
        upload_id = str(uuid.uuid4())[:8]
        
        image_url = await storage_service.upload_menu_item_image(
            file, upload_id, workspace_id, venue_id
        )
        
        # Update item with new image URL
        current_images = item.get('image_urls', [])
        updated_images = current_images + [image_url]
        
        await repo.update(item_id, {"image_urls": updated_images})
        
        logger.info(f"Successfully uploaded image for menu item {item_id}: {image_url}")
        return ApiResponseDTO(
            success=True,
            message="Image uploaded successfully",
            data={
                "image_url": image_url,
                "total_images": len(updated_images),
                "item_id": item_id,
                "workspace_id": workspace_id,
                "venue_id": venue_id
            }
        )
        
    except HTTPException:
        raise
    except Exception as e:
        logger.error(f"Error uploading item image: {e}")
        raise HTTPException(
            status_code=status.HTTP_500_INTERNAL_SERVER_ERROR,
            detail="Failed to upload image"
        )
            else:
                raise HTTPException(
                    status_code=status.HTTP_404_NOT_FOUND,
                    detail={
                        "error": error_data.get('error_type', 'validation_failed'),
                        "message": error_data.get('message', 'Access validation failed')
                    }
                )


@router.post("/items/{item_id}/image", 
             response_model=ApiResponseDTO,
             summary="Upload single item image",
             description="Upload a single image for menu item")
async def upload_item_image(
    item_id: str,
    file: UploadFile = File(...),
    current_user: Dict[str, Any] = Depends(get_current_admin_user)
):
    """Upload a single menu item image with workspace/venue folder structure"""
    try:
        # Get menu item and validate access
        repo = get_repository_manager().get_repository('menu_item')
        item = await repo.get_by_id(item_id)
        
        if not item:
            raise HTTPException(
                status_code=status.HTTP_404_NOT_FOUND,
                detail="Menu item not found"
            )
        
        # Validate access permissions
        await items_endpoint._validate_access_permissions(item, current_user)
        
        # Validate file type
        if not file.content_type or not file.content_type.startswith('image/'):
            raise HTTPException(
                status_code=status.HTTP_400_BAD_REQUEST,
                detail="File must be an image"
            )
        
        # Get venue information for folder structure
        venue_id = item.get('venue_id')
        if not venue_id:
            raise HTTPException(
                status_code=status.HTTP_400_BAD_REQUEST,
                detail="Menu item must have a venue_id"
            )
        
        # Get venue to get workspace_id
        venue_repo = get_repository_manager().get_repository('venue')
        venue = await venue_repo.get_by_id(venue_id)
        if not venue:
            raise HTTPException(
                status_code=status.HTTP_404_NOT_FOUND,
                detail="Venue not found"
            )
        
        workspace_id = venue.get('workspace_id')
        if not workspace_id:
            raise HTTPException(
                status_code=status.HTTP_400_BAD_REQUEST,
                detail="Venue must have a workspace_id"
            )
        
        # Upload image using storage service with workspace/venue structure
        from app.services.storage_service import get_storage_service
        storage_service = get_storage_service()
        
        # Generate unique identifier for this upload
        import uuid
        upload_id = str(uuid.uuid4())[:8]
        
        image_url = await storage_service.upload_menu_item_image(
            file, upload_id, workspace_id, venue_id
        )
        
        # Update item with new image URL
        current_images = item.get('image_urls', [])
        updated_images = current_images + [image_url]
        
        await repo.update(item_id, {"image_urls": updated_images})
        
        logger.info(f"Successfully uploaded image for menu item {item_id}: {image_url}")
        return ApiResponseDTO(
            success=True,
            message="Image uploaded successfully",
            data={
                "image_url": image_url,
                "total_images": len(updated_images),
                "item_id": item_id,
                "workspace_id": workspace_id,
                "venue_id": venue_id
            }
        )
        
    except HTTPException:
        raise
    except Exception as e:
        logger.error(f"Error uploading item image: {e}")
        raise HTTPException(
            status_code=status.HTTP_500_INTERNAL_SERVER_ERROR,
            detail="Failed to upload image"
        )
        
        repo = get_repository_manager().get_repository('menu_item')
        
        if category_id and category_id != "None":
            # Get items by category
            logger.debug(f"Getting items by category: {category_id}")
            items_data = await repo.get_by_category(venue_id, category_id)
        else:
            # Get all items for venue
            logger.debug(f"Getting all items for venue: {venue_id}")
            items_data = await repo.get_by_venue(venue_id)
        
        logger.debug(f"Retrieved {len(items_data)} raw items from database")
        
        # Filter only available items for public access
        available_items = [item for item in items_data if item.get('is_available', False)]
        logger.debug(f"Filtered to {len(available_items)} available items")
        
        # Process items to ensure all required fields are present
        try:
            processed_items = process_menu_items_for_response(available_items)
            logger.debug(f"Successfully processed {len(processed_items)} items")
        except Exception as process_error:
            logger.error(f"Error processing menu items: {process_error}")
            raise HTTPException(
                status_code=status.HTTP_500_INTERNAL_SERVER_ERROR,
                detail=f"Error processing menu items: {str(process_error)}"
            )


@router.post("/items/{item_id}/image", 
             response_model=ApiResponseDTO,
             summary="Upload single item image",
             description="Upload a single image for menu item")
async def upload_item_image(
    item_id: str,
    file: UploadFile = File(...),
    current_user: Dict[str, Any] = Depends(get_current_admin_user)
):
    """Upload a single menu item image with workspace/venue folder structure"""
    try:
        # Get menu item and validate access
        repo = get_repository_manager().get_repository('menu_item')
        item = await repo.get_by_id(item_id)
        
        if not item:
            raise HTTPException(
                status_code=status.HTTP_404_NOT_FOUND,
                detail="Menu item not found"
            )
        
        # Validate access permissions
        await items_endpoint._validate_access_permissions(item, current_user)
        
        # Validate file type
        if not file.content_type or not file.content_type.startswith('image/'):
            raise HTTPException(
                status_code=status.HTTP_400_BAD_REQUEST,
                detail="File must be an image"
            )
        
        # Get venue information for folder structure
        venue_id = item.get('venue_id')
        if not venue_id:
            raise HTTPException(
                status_code=status.HTTP_400_BAD_REQUEST,
                detail="Menu item must have a venue_id"
            )
        
        # Get venue to get workspace_id
        venue_repo = get_repository_manager().get_repository('venue')
        venue = await venue_repo.get_by_id(venue_id)
        if not venue:
            raise HTTPException(
                status_code=status.HTTP_404_NOT_FOUND,
                detail="Venue not found"
            )
        
        workspace_id = venue.get('workspace_id')
        if not workspace_id:
            raise HTTPException(
                status_code=status.HTTP_400_BAD_REQUEST,
                detail="Venue must have a workspace_id"
            )
        
        # Upload image using storage service with workspace/venue structure
        from app.services.storage_service import get_storage_service
        storage_service = get_storage_service()
        
        # Generate unique identifier for this upload
        import uuid
        upload_id = str(uuid.uuid4())[:8]
        
        image_url = await storage_service.upload_menu_item_image(
            file, upload_id, workspace_id, venue_id
        )
        
        # Update item with new image URL
        current_images = item.get('image_urls', [])
        updated_images = current_images + [image_url]
        
        await repo.update(item_id, {"image_urls": updated_images})
        
        logger.info(f"Successfully uploaded image for menu item {item_id}: {image_url}")
        return ApiResponseDTO(
            success=True,
            message="Image uploaded successfully",
            data={
                "image_url": image_url,
                "total_images": len(updated_images),
                "item_id": item_id,
                "workspace_id": workspace_id,
                "venue_id": venue_id
            }
        )
        
    except HTTPException:
        raise
    except Exception as e:
        logger.error(f"Error uploading item image: {e}")
        raise HTTPException(
            status_code=status.HTTP_500_INTERNAL_SERVER_ERROR,
            detail="Failed to upload image"
        )
        
        # Create DTO objects
        try:
            items = []
            for i, item in enumerate(processed_items):
                try:
                    dto_item = MenuItemResponseDTO(**item)
                    items.append(dto_item)
                except Exception as dto_error:
                    logger.error(f"Error creating DTO for item {i} (id: {item.get('id', 'unknown')}): {dto_error}")
                    logger.error(f"Item data: {item}")
                    # Skip this item and continue with others
                    continue
            
            logger.info(f"Successfully created {len(items)} DTO objects from {len(processed_items)} processed items")
        except Exception as dto_error:
            logger.error(f"Error creating MenuItemResponseDTO objects: {dto_error}")
            raise HTTPException(
                status_code=status.HTTP_500_INTERNAL_SERVER_ERROR,
                detail=f"Error creating response objects: {str(dto_error)}"
            )


@router.post("/items/{item_id}/image", 
             response_model=ApiResponseDTO,
             summary="Upload single item image",
             description="Upload a single image for menu item")
async def upload_item_image(
    item_id: str,
    file: UploadFile = File(...),
    current_user: Dict[str, Any] = Depends(get_current_admin_user)
):
    """Upload a single menu item image with workspace/venue folder structure"""
    try:
        # Get menu item and validate access
        repo = get_repository_manager().get_repository('menu_item')
        item = await repo.get_by_id(item_id)
        
        if not item:
            raise HTTPException(
                status_code=status.HTTP_404_NOT_FOUND,
                detail="Menu item not found"
            )
        
        # Validate access permissions
        await items_endpoint._validate_access_permissions(item, current_user)
        
        # Validate file type
        if not file.content_type or not file.content_type.startswith('image/'):
            raise HTTPException(
                status_code=status.HTTP_400_BAD_REQUEST,
                detail="File must be an image"
            )
        
        # Get venue information for folder structure
        venue_id = item.get('venue_id')
        if not venue_id:
            raise HTTPException(
                status_code=status.HTTP_400_BAD_REQUEST,
                detail="Menu item must have a venue_id"
            )
        
        # Get venue to get workspace_id
        venue_repo = get_repository_manager().get_repository('venue')
        venue = await venue_repo.get_by_id(venue_id)
        if not venue:
            raise HTTPException(
                status_code=status.HTTP_404_NOT_FOUND,
                detail="Venue not found"
            )
        
        workspace_id = venue.get('workspace_id')
        if not workspace_id:
            raise HTTPException(
                status_code=status.HTTP_400_BAD_REQUEST,
                detail="Venue must have a workspace_id"
            )
        
        # Upload image using storage service with workspace/venue structure
        from app.services.storage_service import get_storage_service
        storage_service = get_storage_service()
        
        # Generate unique identifier for this upload
        import uuid
        upload_id = str(uuid.uuid4())[:8]
        
        image_url = await storage_service.upload_menu_item_image(
            file, upload_id, workspace_id, venue_id
        )
        
        # Update item with new image URL
        current_images = item.get('image_urls', [])
        updated_images = current_images + [image_url]
        
        await repo.update(item_id, {"image_urls": updated_images})
        
        logger.info(f"Successfully uploaded image for menu item {item_id}: {image_url}")
        return ApiResponseDTO(
            success=True,
            message="Image uploaded successfully",
            data={
                "image_url": image_url,
                "total_images": len(updated_images),
                "item_id": item_id,
                "workspace_id": workspace_id,
                "venue_id": venue_id
            }
        )
        
    except HTTPException:
        raise
    except Exception as e:
        logger.error(f"Error uploading item image: {e}")
        raise HTTPException(
            status_code=status.HTTP_500_INTERNAL_SERVER_ERROR,
            detail="Failed to upload image"
        )
        
        logger.info(f"Retrieved {len(items)} public menu items for venue: {venue_id}")
        return items
        
    except HTTPException:
        raise
    except Exception as e:
        logger.error(f"Unexpected error getting public venue menu items: {e}")
        import traceback
        logger.error(f"Traceback: {traceback.format_exc()}")
        
        # Return empty list instead of error for better UX
        logger.warning(f"Returning empty menu items list due to error for venue: {venue_id}")
        return []


# =============================================================================

# SEARCH AND FILTER ENDPOINTS

# =============================================================================



@router.get("/venues/{venue_id}/categories", 

      response_model=List[MenuCategoryResponseDTO],

      summary="Get venue categories",

      description="Get all categories for a specific venue")

async def get_venue_categories(

  venue_id: str,

  current_user: Dict[str, Any] = Depends(get_current_user)

):

  """Get all categories for a venue"""

  try:

    # Validate venue access

    await categories_endpoint._validate_venue_access(venue_id, current_user)

     

    repo = get_repository_manager().get_repository('menu_category')

    categories_data = await repo.get_by_venue(venue_id)

     

    # Filter active categories for non-admin users

    if current_user.get('role') != 'admin':

      categories_data = [cat for cat in categories_data if cat.get('is_active', False)]

     

    categories = [MenuCategoryResponseDTO(**cat) for cat in categories_data]

     

    logger.info(f"Retrieved {len(categories)} categories for venue: {venue_id}")

    return categories

     

  except HTTPException:

    raise

  except Exception as e:

    logger.error(f"Error getting venue categories: {e}")

    raise HTTPException(

      status_code=status.HTTP_500_INTERNAL_SERVER_ERROR,

      detail="Failed to get categories"

    )





@router.post("/items/{item_id}/image", 
             response_model=ApiResponseDTO,
             summary="Upload single item image",
             description="Upload a single image for menu item")
async def upload_item_image(
    item_id: str,
    file: UploadFile = File(...),
    current_user: Dict[str, Any] = Depends(get_current_admin_user)
):
    """Upload a single menu item image with workspace/venue folder structure"""
    try:
        # Get menu item and validate access
        repo = get_repository_manager().get_repository('menu_item')
        item = await repo.get_by_id(item_id)
        
        if not item:
            raise HTTPException(
                status_code=status.HTTP_404_NOT_FOUND,
                detail="Menu item not found"
            )
        
        # Validate access permissions
        await items_endpoint._validate_access_permissions(item, current_user)
        
        # Validate file type
        if not file.content_type or not file.content_type.startswith('image/'):
            raise HTTPException(
                status_code=status.HTTP_400_BAD_REQUEST,
                detail="File must be an image"
            )
        
        # Get venue information for folder structure
        venue_id = item.get('venue_id')
        if not venue_id:
            raise HTTPException(
                status_code=status.HTTP_400_BAD_REQUEST,
                detail="Menu item must have a venue_id"
            )
        
        # Get venue to get workspace_id
        venue_repo = get_repository_manager().get_repository('venue')
        venue = await venue_repo.get_by_id(venue_id)
        if not venue:
            raise HTTPException(
                status_code=status.HTTP_404_NOT_FOUND,
                detail="Venue not found"
            )
        
        workspace_id = venue.get('workspace_id')
        if not workspace_id:
            raise HTTPException(
                status_code=status.HTTP_400_BAD_REQUEST,
                detail="Venue must have a workspace_id"
            )
        
        # Upload image using storage service with workspace/venue structure
        from app.services.storage_service import get_storage_service
        storage_service = get_storage_service()
        
        # Generate unique identifier for this upload
        import uuid
        upload_id = str(uuid.uuid4())[:8]
        
        image_url = await storage_service.upload_menu_item_image(
            file, upload_id, workspace_id, venue_id
        )
        
        # Update item with new image URL
        current_images = item.get('image_urls', [])
        updated_images = current_images + [image_url]
        
        await repo.update(item_id, {"image_urls": updated_images})
        
        logger.info(f"Successfully uploaded image for menu item {item_id}: {image_url}")
        return ApiResponseDTO(
            success=True,
            message="Image uploaded successfully",
            data={
                "image_url": image_url,
                "total_images": len(updated_images),
                "item_id": item_id,
                "workspace_id": workspace_id,
                "venue_id": venue_id
            }
        )
        
    except HTTPException:
        raise
    except Exception as e:
        logger.error(f"Error uploading item image: {e}")
        raise HTTPException(
            status_code=status.HTTP_500_INTERNAL_SERVER_ERROR,
            detail="Failed to upload image"
        )


@router.get("/venues/{venue_id}/items", 

      response_model=List[MenuItemResponseDTO],

      summary="Get venue menu items",

      description="Get all menu items for a specific venue")

async def get_venue_menu_items(

  venue_id: str,

  category_id: Optional[str] = Query(None, description="Filter by category"),

  current_user: Dict[str, Any] = Depends(get_current_user)

):

  """Get all menu items for a venue"""

  try:

    if category_id:

      # Get items by category

      items = await items_endpoint.get_items_by_category(venue_id, category_id, current_user)

    else:

      # Validate venue access

      await items_endpoint._validate_venue_access(venue_id, current_user)

       

      repo = get_repository_manager().get_repository('menu_item')

      items_data = await repo.get_by_venue(venue_id)

       

      # Filter available items for non-admin users

      if current_user.get('role') != 'admin':

        items_data = [item for item in items_data if item.get('is_available', False)]

       

      # Process items to ensure all required fields are present

      processed_items = process_menu_items_for_response(items_data)

       

      items = [MenuItemResponseDTO(**item) for item in processed_items]

     

    logger.info(f"Retrieved {len(items)} menu items for venue: {venue_id}")

    return items

     

  except HTTPException:

    raise

  except Exception as e:

    logger.error(f"Error getting venue menu items: {e}")

    raise HTTPException(

      status_code=status.HTTP_500_INTERNAL_SERVER_ERROR,

      detail="Failed to get menu items"

    )





@router.post("/items/{item_id}/image", 
             response_model=ApiResponseDTO,
             summary="Upload single item image",
             description="Upload a single image for menu item")
async def upload_item_image(
    item_id: str,
    file: UploadFile = File(...),
    current_user: Dict[str, Any] = Depends(get_current_admin_user)
):
    """Upload a single menu item image with workspace/venue folder structure"""
    try:
        # Get menu item and validate access
        repo = get_repository_manager().get_repository('menu_item')
        item = await repo.get_by_id(item_id)
        
        if not item:
            raise HTTPException(
                status_code=status.HTTP_404_NOT_FOUND,
                detail="Menu item not found"
            )
        
        # Validate access permissions
        await items_endpoint._validate_access_permissions(item, current_user)
        
        # Validate file type
        if not file.content_type or not file.content_type.startswith('image/'):
            raise HTTPException(
                status_code=status.HTTP_400_BAD_REQUEST,
                detail="File must be an image"
            )
        
        # Get venue information for folder structure
        venue_id = item.get('venue_id')
        if not venue_id:
            raise HTTPException(
                status_code=status.HTTP_400_BAD_REQUEST,
                detail="Menu item must have a venue_id"
            )
        
        # Get venue to get workspace_id
        venue_repo = get_repository_manager().get_repository('venue')
        venue = await venue_repo.get_by_id(venue_id)
        if not venue:
            raise HTTPException(
                status_code=status.HTTP_404_NOT_FOUND,
                detail="Venue not found"
            )
        
        workspace_id = venue.get('workspace_id')
        if not workspace_id:
            raise HTTPException(
                status_code=status.HTTP_400_BAD_REQUEST,
                detail="Venue must have a workspace_id"
            )
        
        # Upload image using storage service with workspace/venue structure
        from app.services.storage_service import get_storage_service
        storage_service = get_storage_service()
        
        # Generate unique identifier for this upload
        import uuid
        upload_id = str(uuid.uuid4())[:8]
        
        image_url = await storage_service.upload_menu_item_image(
            file, upload_id, workspace_id, venue_id
        )
        
        # Update item with new image URL
        current_images = item.get('image_urls', [])
        updated_images = current_images + [image_url]
        
        await repo.update(item_id, {"image_urls": updated_images})
        
        logger.info(f"Successfully uploaded image for menu item {item_id}: {image_url}")
        return ApiResponseDTO(
            success=True,
            message="Image uploaded successfully",
            data={
                "image_url": image_url,
                "total_images": len(updated_images),
                "item_id": item_id,
                "workspace_id": workspace_id,
                "venue_id": venue_id
            }
        )
        
    except HTTPException:
        raise
    except Exception as e:
        logger.error(f"Error uploading item image: {e}")
        raise HTTPException(
            status_code=status.HTTP_500_INTERNAL_SERVER_ERROR,
            detail="Failed to upload image"
        )


@router.get("/venues/{venue_id}/search", 

      response_model=List[MenuItemResponseDTO],

      summary="Search menu items",

      description="Search menu items within a venue")

async def search_venue_menu_items(

  venue_id: str,

  q: str = Query(..., min_length=2, description="Search query"),

  current_user: Dict[str, Any] = Depends(get_current_user)

):

  """Search menu items within a venue"""

  try:

    items = await items_endpoint.search_menu_items(venue_id, q, current_user)

     

    logger.info(f"Menu search performed in venue {venue_id}: '{q}' - {len(items)} results")

    return items

     

  except HTTPException:

    raise

  except Exception as e:

    logger.error(f"Error searching menu items: {e}")

    raise HTTPException(

      status_code=status.HTTP_500_INTERNAL_SERVER_ERROR,

      detail="Search failed"

    )





@router.post("/items/{item_id}/image", 
             response_model=ApiResponseDTO,
             summary="Upload single item image",
             description="Upload a single image for menu item")
async def upload_item_image(
    item_id: str,
    file: UploadFile = File(...),
    current_user: Dict[str, Any] = Depends(get_current_admin_user)
):
    """Upload a single menu item image with workspace/venue folder structure"""
    try:
        # Get menu item and validate access
        repo = get_repository_manager().get_repository('menu_item')
        item = await repo.get_by_id(item_id)
        
        if not item:
            raise HTTPException(
                status_code=status.HTTP_404_NOT_FOUND,
                detail="Menu item not found"
            )
        
        # Validate access permissions
        await items_endpoint._validate_access_permissions(item, current_user)
        
        # Validate file type
        if not file.content_type or not file.content_type.startswith('image/'):
            raise HTTPException(
                status_code=status.HTTP_400_BAD_REQUEST,
                detail="File must be an image"
            )
        
        # Get venue information for folder structure
        venue_id = item.get('venue_id')
        if not venue_id:
            raise HTTPException(
                status_code=status.HTTP_400_BAD_REQUEST,
                detail="Menu item must have a venue_id"
            )
        
        # Get venue to get workspace_id
        venue_repo = get_repository_manager().get_repository('venue')
        venue = await venue_repo.get_by_id(venue_id)
        if not venue:
            raise HTTPException(
                status_code=status.HTTP_404_NOT_FOUND,
                detail="Venue not found"
            )
        
        workspace_id = venue.get('workspace_id')
        if not workspace_id:
            raise HTTPException(
                status_code=status.HTTP_400_BAD_REQUEST,
                detail="Venue must have a workspace_id"
            )
        
        # Upload image using storage service with workspace/venue structure
        from app.services.storage_service import get_storage_service
        storage_service = get_storage_service()
        
        # Generate unique identifier for this upload
        import uuid
        upload_id = str(uuid.uuid4())[:8]
        
        image_url = await storage_service.upload_menu_item_image(
            file, upload_id, workspace_id, venue_id
        )
        
        # Update item with new image URL
        current_images = item.get('image_urls', [])
        updated_images = current_images + [image_url]
        
        await repo.update(item_id, {"image_urls": updated_images})
        
        logger.info(f"Successfully uploaded image for menu item {item_id}: {image_url}")
        return ApiResponseDTO(
            success=True,
            message="Image uploaded successfully",
            data={
                "image_url": image_url,
                "total_images": len(updated_images),
                "item_id": item_id,
                "workspace_id": workspace_id,
                "venue_id": venue_id
            }
        )
        
    except HTTPException:
        raise
    except Exception as e:
        logger.error(f"Error uploading item image: {e}")
        raise HTTPException(
            status_code=status.HTTP_500_INTERNAL_SERVER_ERROR,
            detail="Failed to upload image"
        )


# =============================================================================

# BULK OPERATIONS ENDPOINTS

# =============================================================================



@router.post("/items/bulk-update-availability", 

       response_model=ApiResponseDTO,

       summary="Bulk update item availability",

       description="Update availability for multiple menu items")

async def bulk_update_item_availability(

  item_ids: List[str],

  is_available: bool,

  current_user: Dict[str, Any] = Depends(get_current_admin_user)

):
    """Bulk update menu item availability"""
    try:
        repo = get_repository_manager().get_repository('menu_item')
        
        # Validate all items exist and user has access
        for item_id in item_ids:
            item = await repo.get_by_id(item_id)
            if not item:
                raise HTTPException(
                    status_code=status.HTTP_404_NOT_FOUND,
                    detail=f"Menu item {item_id} not found"
                )


@router.post("/items/{item_id}/image", 
             response_model=ApiResponseDTO,
             summary="Upload single item image",
             description="Upload a single image for menu item")
async def upload_item_image(
    item_id: str,
    file: UploadFile = File(...),
    current_user: Dict[str, Any] = Depends(get_current_admin_user)
):
    """Upload a single menu item image with workspace/venue folder structure"""
    try:
        # Get menu item and validate access
        repo = get_repository_manager().get_repository('menu_item')
        item = await repo.get_by_id(item_id)
        
        if not item:
            raise HTTPException(
                status_code=status.HTTP_404_NOT_FOUND,
                detail="Menu item not found"
            )
        
        # Validate access permissions
        await items_endpoint._validate_access_permissions(item, current_user)
        
        # Validate file type
        if not file.content_type or not file.content_type.startswith('image/'):
            raise HTTPException(
                status_code=status.HTTP_400_BAD_REQUEST,
                detail="File must be an image"
            )
        
        # Get venue information for folder structure
        venue_id = item.get('venue_id')
        if not venue_id:
            raise HTTPException(
                status_code=status.HTTP_400_BAD_REQUEST,
                detail="Menu item must have a venue_id"
            )
        
        # Get venue to get workspace_id
        venue_repo = get_repository_manager().get_repository('venue')
        venue = await venue_repo.get_by_id(venue_id)
        if not venue:
            raise HTTPException(
                status_code=status.HTTP_404_NOT_FOUND,
                detail="Venue not found"
            )
        
        workspace_id = venue.get('workspace_id')
        if not workspace_id:
            raise HTTPException(
                status_code=status.HTTP_400_BAD_REQUEST,
                detail="Venue must have a workspace_id"
            )
        
        # Upload image using storage service with workspace/venue structure
        from app.services.storage_service import get_storage_service
        storage_service = get_storage_service()
        
        # Generate unique identifier for this upload
        import uuid
        upload_id = str(uuid.uuid4())[:8]
        
        image_url = await storage_service.upload_menu_item_image(
            file, upload_id, workspace_id, venue_id
        )
        
        # Update item with new image URL
        current_images = item.get('image_urls', [])
        updated_images = current_images + [image_url]
        
        await repo.update(item_id, {"image_urls": updated_images})
        
        logger.info(f"Successfully uploaded image for menu item {item_id}: {image_url}")
        return ApiResponseDTO(
            success=True,
            message="Image uploaded successfully",
            data={
                "image_url": image_url,
                "total_images": len(updated_images),
                "item_id": item_id,
                "workspace_id": workspace_id,
                "venue_id": venue_id
            }
        )
        
    except HTTPException:
        raise
    except Exception as e:
        logger.error(f"Error uploading item image: {e}")
        raise HTTPException(
            status_code=status.HTTP_500_INTERNAL_SERVER_ERROR,
            detail="Failed to upload image"
        )
            
            await items_endpoint._validate_access_permissions(item, current_user)
        
        # Bulk update
        updates = [(item_id, {"is_available": is_available}) for item_id in item_ids]
        await repo.update_batch(updates)
        
        logger.info(f"Bulk updated availability for {len(item_ids)} items")
        return ApiResponseDTO(
            success=True,
            message=f"Updated availability for {len(item_ids)} items"
        )


@router.post("/items/{item_id}/image", 
             response_model=ApiResponseDTO,
             summary="Upload single item image",
             description="Upload a single image for menu item")
async def upload_item_image(
    item_id: str,
    file: UploadFile = File(...),
    current_user: Dict[str, Any] = Depends(get_current_admin_user)
):
    """Upload a single menu item image with workspace/venue folder structure"""
    try:
        # Get menu item and validate access
        repo = get_repository_manager().get_repository('menu_item')
        item = await repo.get_by_id(item_id)
        
        if not item:
            raise HTTPException(
                status_code=status.HTTP_404_NOT_FOUND,
                detail="Menu item not found"
            )
        
        # Validate access permissions
        await items_endpoint._validate_access_permissions(item, current_user)
        
        # Validate file type
        if not file.content_type or not file.content_type.startswith('image/'):
            raise HTTPException(
                status_code=status.HTTP_400_BAD_REQUEST,
                detail="File must be an image"
            )
        
        # Get venue information for folder structure
        venue_id = item.get('venue_id')
        if not venue_id:
            raise HTTPException(
                status_code=status.HTTP_400_BAD_REQUEST,
                detail="Menu item must have a venue_id"
            )
        
        # Get venue to get workspace_id
        venue_repo = get_repository_manager().get_repository('venue')
        venue = await venue_repo.get_by_id(venue_id)
        if not venue:
            raise HTTPException(
                status_code=status.HTTP_404_NOT_FOUND,
                detail="Venue not found"
            )
        
        workspace_id = venue.get('workspace_id')
        if not workspace_id:
            raise HTTPException(
                status_code=status.HTTP_400_BAD_REQUEST,
                detail="Venue must have a workspace_id"
            )
        
        # Upload image using storage service with workspace/venue structure
        from app.services.storage_service import get_storage_service
        storage_service = get_storage_service()
        
        # Generate unique identifier for this upload
        import uuid
        upload_id = str(uuid.uuid4())[:8]
        
        image_url = await storage_service.upload_menu_item_image(
            file, upload_id, workspace_id, venue_id
        )
        
        # Update item with new image URL
        current_images = item.get('image_urls', [])
        updated_images = current_images + [image_url]
        
        await repo.update(item_id, {"image_urls": updated_images})
        
        logger.info(f"Successfully uploaded image for menu item {item_id}: {image_url}")
        return ApiResponseDTO(
            success=True,
            message="Image uploaded successfully",
            data={
                "image_url": image_url,
                "total_images": len(updated_images),
                "item_id": item_id,
                "workspace_id": workspace_id,
                "venue_id": venue_id
            }
        )
        
    except HTTPException:
        raise
    except Exception as e:
        logger.error(f"Error uploading item image: {e}")
        raise HTTPException(
            status_code=status.HTTP_500_INTERNAL_SERVER_ERROR,
            detail="Failed to upload image"
        )
        
    except HTTPException:
        raise
    except Exception as e:
        logger.error(f"Error bulk updating item availability: {e}")
        raise HTTPException(

          status_code=status.HTTP_404_NOT_FOUND,

          detail=f"Menu item {item_id} not found"

        )

       

      await items_endpoint._validate_access_permissions(item, current_user)

     

    # Bulk update

    updates = [(item_id, {"is_available": is_available}) for item_id in item_ids]

    await repo.update_batch(updates)

     

    logger.info(f"Bulk updated availability for {len(item_ids)} items")

    return ApiResponseDTO(

      success=True,

      message=f"Updated availability for {len(item_ids)} items"

    )

     

  except HTTPException:

    raise

  except Exception as e:

    logger.error(f"Error bulk updating item availability: {e}")

    raise HTTPException(

      status_code=status.HTTP_500_INTERNAL_SERVER_ERROR,

      detail="Failed to update items"

    )





@router.post("/items/{item_id}/image", 
             response_model=ApiResponseDTO,
             summary="Upload single item image",
             description="Upload a single image for menu item")
async def upload_item_image(
    item_id: str,
    file: UploadFile = File(...),
    current_user: Dict[str, Any] = Depends(get_current_admin_user)
):
    """Upload a single menu item image with workspace/venue folder structure"""
    try:
        # Get menu item and validate access
        repo = get_repository_manager().get_repository('menu_item')
        item = await repo.get_by_id(item_id)
        
        if not item:
            raise HTTPException(
                status_code=status.HTTP_404_NOT_FOUND,
                detail="Menu item not found"
            )
        
        # Validate access permissions
        await items_endpoint._validate_access_permissions(item, current_user)
        
        # Validate file type
        if not file.content_type or not file.content_type.startswith('image/'):
            raise HTTPException(
                status_code=status.HTTP_400_BAD_REQUEST,
                detail="File must be an image"
            )
        
        # Get venue information for folder structure
        venue_id = item.get('venue_id')
        if not venue_id:
            raise HTTPException(
                status_code=status.HTTP_400_BAD_REQUEST,
                detail="Menu item must have a venue_id"
            )
        
        # Get venue to get workspace_id
        venue_repo = get_repository_manager().get_repository('venue')
        venue = await venue_repo.get_by_id(venue_id)
        if not venue:
            raise HTTPException(
                status_code=status.HTTP_404_NOT_FOUND,
                detail="Venue not found"
            )
        
        workspace_id = venue.get('workspace_id')
        if not workspace_id:
            raise HTTPException(
                status_code=status.HTTP_400_BAD_REQUEST,
                detail="Venue must have a workspace_id"
            )
        
        # Upload image using storage service with workspace/venue structure
        from app.services.storage_service import get_storage_service
        storage_service = get_storage_service()
        
        # Generate unique identifier for this upload
        import uuid
        upload_id = str(uuid.uuid4())[:8]
        
        image_url = await storage_service.upload_menu_item_image(
            file, upload_id, workspace_id, venue_id
        )
        
        # Update item with new image URL
        current_images = item.get('image_urls', [])
        updated_images = current_images + [image_url]
        
        await repo.update(item_id, {"image_urls": updated_images})
        
        logger.info(f"Successfully uploaded image for menu item {item_id}: {image_url}")
        return ApiResponseDTO(
            success=True,
            message="Image uploaded successfully",
            data={
                "image_url": image_url,
                "total_images": len(updated_images),
                "item_id": item_id,
                "workspace_id": workspace_id,
                "venue_id": venue_id
            }
        )
        
    except HTTPException:
        raise
    except Exception as e:
        logger.error(f"Error uploading item image: {e}")
        raise HTTPException(
            status_code=status.HTTP_500_INTERNAL_SERVER_ERROR,
            detail="Failed to upload image"
        )


@router.post("/categories/{category_id}/items/toggle-availability", 

       response_model=ApiResponseDTO,

       summary="Toggle category items availability",

       description="Toggle availability for all items in a category")

async def toggle_category_items_availability(

  category_id: str,

  is_available: bool,

  current_user: Dict[str, Any] = Depends(get_current_admin_user)

):
    """Toggle availability for all items in a category"""
    try:
        # Validate category access
        category = await categories_endpoint.get_item(category_id, current_user)
        
        # Get all items in category
        repo = get_repository_manager().get_repository('menu_item')
        items_data = await repo.query([('category_id', '==', category_id)])
        
        # Bulk update
        updates = [(item['id'], {"is_available": is_available}) for item in items_data]
        await repo.update_batch(updates)
        
        logger.info(f"Toggled availability for {len(items_data)} items in category: {category_id}")
        return ApiResponseDTO(
            success=True,
            message=f"Updated availability for {len(items_data)} items in category"
        )


@router.post("/items/{item_id}/image", 
             response_model=ApiResponseDTO,
             summary="Upload single item image",
             description="Upload a single image for menu item")
async def upload_item_image(
    item_id: str,
    file: UploadFile = File(...),
    current_user: Dict[str, Any] = Depends(get_current_admin_user)
):
    """Upload a single menu item image with workspace/venue folder structure"""
    try:
        # Get menu item and validate access
        repo = get_repository_manager().get_repository('menu_item')
        item = await repo.get_by_id(item_id)
        
        if not item:
            raise HTTPException(
                status_code=status.HTTP_404_NOT_FOUND,
                detail="Menu item not found"
            )
        
        # Validate access permissions
        await items_endpoint._validate_access_permissions(item, current_user)
        
        # Validate file type
        if not file.content_type or not file.content_type.startswith('image/'):
            raise HTTPException(
                status_code=status.HTTP_400_BAD_REQUEST,
                detail="File must be an image"
            )
        
        # Get venue information for folder structure
        venue_id = item.get('venue_id')
        if not venue_id:
            raise HTTPException(
                status_code=status.HTTP_400_BAD_REQUEST,
                detail="Menu item must have a venue_id"
            )
        
        # Get venue to get workspace_id
        venue_repo = get_repository_manager().get_repository('venue')
        venue = await venue_repo.get_by_id(venue_id)
        if not venue:
            raise HTTPException(
                status_code=status.HTTP_404_NOT_FOUND,
                detail="Venue not found"
            )
        
        workspace_id = venue.get('workspace_id')
        if not workspace_id:
            raise HTTPException(
                status_code=status.HTTP_400_BAD_REQUEST,
                detail="Venue must have a workspace_id"
            )
        
        # Upload image using storage service with workspace/venue structure
        from app.services.storage_service import get_storage_service
        storage_service = get_storage_service()
        
        # Generate unique identifier for this upload
        import uuid
        upload_id = str(uuid.uuid4())[:8]
        
        image_url = await storage_service.upload_menu_item_image(
            file, upload_id, workspace_id, venue_id
        )
        
        # Update item with new image URL
        current_images = item.get('image_urls', [])
        updated_images = current_images + [image_url]
        
        await repo.update(item_id, {"image_urls": updated_images})
        
        logger.info(f"Successfully uploaded image for menu item {item_id}: {image_url}")
        return ApiResponseDTO(
            success=True,
            message="Image uploaded successfully",
            data={
                "image_url": image_url,
                "total_images": len(updated_images),
                "item_id": item_id,
                "workspace_id": workspace_id,
                "venue_id": venue_id
            }
        )
        
    except HTTPException:
        raise
    except Exception as e:
        logger.error(f"Error uploading item image: {e}")
        raise HTTPException(
            status_code=status.HTTP_500_INTERNAL_SERVER_ERROR,
            detail="Failed to upload image"
        )
        
    except HTTPException:
        raise
    except Exception as e:
        logger.error(f"Error toggling category items availability: {e}")
        raise HTTPException(
            status_code=status.HTTP_500_INTERNAL_SERVER_ERROR,
            detail="Failed to update category items"
        )


@router.post("/items/{item_id}/image", 
             response_model=ApiResponseDTO,
             summary="Upload single item image",
             description="Upload a single image for menu item")
async def upload_item_image(
    item_id: str,
    file: UploadFile = File(...),
    current_user: Dict[str, Any] = Depends(get_current_admin_user)
):
    """Upload a single menu item image with workspace/venue folder structure"""
    try:
        # Get menu item and validate access
        repo = get_repository_manager().get_repository('menu_item')
        item = await repo.get_by_id(item_id)
        
        if not item:
            raise HTTPException(
                status_code=status.HTTP_404_NOT_FOUND,
                detail="Menu item not found"
            )
        
        # Validate access permissions
        await items_endpoint._validate_access_permissions(item, current_user)
        
        # Validate file type
        if not file.content_type or not file.content_type.startswith('image/'):
            raise HTTPException(
                status_code=status.HTTP_400_BAD_REQUEST,
                detail="File must be an image"
            )
        
        # Get venue information for folder structure
        venue_id = item.get('venue_id')
        if not venue_id:
            raise HTTPException(
                status_code=status.HTTP_400_BAD_REQUEST,
                detail="Menu item must have a venue_id"
            )
        
        # Get venue to get workspace_id
        venue_repo = get_repository_manager().get_repository('venue')
        venue = await venue_repo.get_by_id(venue_id)
        if not venue:
            raise HTTPException(
                status_code=status.HTTP_404_NOT_FOUND,
                detail="Venue not found"
            )
        
        workspace_id = venue.get('workspace_id')
        if not workspace_id:
            raise HTTPException(
                status_code=status.HTTP_400_BAD_REQUEST,
                detail="Venue must have a workspace_id"
            )
        
        # Upload image using storage service with workspace/venue structure
        from app.services.storage_service import get_storage_service
        storage_service = get_storage_service()
        
        # Generate unique identifier for this upload
        import uuid
        upload_id = str(uuid.uuid4())[:8]
        
        image_url = await storage_service.upload_menu_item_image(
            file, upload_id, workspace_id, venue_id
        )
        
        # Update item with new image URL
        current_images = item.get('image_urls', [])
        updated_images = current_images + [image_url]
        
        await repo.update(item_id, {"image_urls": updated_images})
        
        logger.info(f"Successfully uploaded image for menu item {item_id}: {image_url}")
        return ApiResponseDTO(
            success=True,
            message="Image uploaded successfully",
            data={
                "image_url": image_url,
                "total_images": len(updated_images),
                "item_id": item_id,
                "workspace_id": workspace_id,
                "venue_id": venue_id
            }
        )
        
    except HTTPException:
        raise
    except Exception as e:
        logger.error(f"Error uploading item image: {e}")
        raise HTTPException(
            status_code=status.HTTP_500_INTERNAL_SERVER_ERROR,
            detail="Failed to upload image"
        )<|MERGE_RESOLUTION|>--- conflicted
+++ resolved
@@ -1648,90 +1648,6 @@
             status_code=status.HTTP_500_INTERNAL_SERVER_ERROR,
             detail="Failed to get menu items"
         )
-<<<<<<< HEAD
-=======
-
-
-
-
-
-# =============================================================================
-
-# MENU ITEMS ENDPOINTS
-
-# =============================================================================
-
-
-
-@router.get("/items", 
-
-      response_model=PaginatedResponseDTO,
-
-      summary="Get menu items",
-
-      description="Get paginated list of menu items")
-
-async def get_menu_items(
-
-  page: int = Query(1, ge=1, description="Page number"),
-
-  page_size: int = Query(10, ge=1, le=100, description="Items per page"),
-
-  venue_id: Optional[str] = Query(None, description="Filter by venue ID"),
-
-  category_id: Optional[str] = Query(None, description="Filter by category ID"),
-
-  is_available: Optional[bool] = Query(None, description="Filter by availability"),
-
-  is_vegetarian: Optional[bool] = Query(None, description="Filter by vegetarian"),
-
-  spice_level: Optional[SpiceLevel] = Query(None, description="Filter by spice level"),
-
-  current_user: Dict[str, Any] = Depends(get_current_user)
-
-):
-
-  """Get menu items with pagination and filtering"""
-
-  filters = {}
-
-  if venue_id:
-
-    filters['venue_id'] = venue_id
-
-  if category_id:
-
-    filters['category_id'] = category_id
-
-  if is_available is not None:
-
-    filters['is_available'] = is_available
-
-  if is_vegetarian is not None:
-
-    filters['is_vegetarian'] = is_vegetarian
-
-  if spice_level:
-
-    filters['spice_level'] = spice_level.value
-
-   
-
-  return await items_endpoint.get_items(
-
-    page=page,
-
-    page_size=page_size,
-
-    filters=filters,
-
-    current_user=current_user
-
-  )
-
-
-
->>>>>>> b5c7781c
 
 
 @router.post("/items", 
