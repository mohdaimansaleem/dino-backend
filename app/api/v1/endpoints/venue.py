--- conflicted
+++ resolved
@@ -10,20 +10,14 @@
 
 from fastapi import APIRouter, HTTPException, status, Depends, UploadFile, File, Query
 
-<<<<<<< HEAD
-from app.models.schemas import Venue, VenueOperatingHours, SubscriptionPlan, SubscriptionStatus, VenueStatus
+
+
+from  app.models.schemas import Venue, VenueOperatingHours, SubscriptionPlan, SubscriptionStatus, VenueStatus
+
 from app.models.dto import (
-    VenueCreateDTO, VenueUpdateDTO, VenueResponseDTO, ApiResponseDTO, PaginatedResponseDTO
-=======
-
-
-from  app.models.schemas import Venue, VenueOperatingHours, SubscriptionPlan, SubscriptionStatus, VenueStatus
-
-from app.models.dto import (
 
   VenueCreateDTO, VenueUpdateDTO, VenueResponseDTO, ApiResponseDTO, PaginatedResponseDTO
 
->>>>>>> 5c9ef0c4
 )
 
 from app.core.base_endpoint import WorkspaceIsolatedEndpoint
@@ -53,2474 +47,1695 @@
 router = APIRouter()
 
 
-<<<<<<< HEAD
+
+
+
 def clean_venue_status(venue_data: Dict[str, Any]) -> Dict[str, Any]:
-    """Clean and normalize venue status field"""
-    if 'status' in venue_data:
-        status_value = venue_data['status']
-        # Handle cases where status might be incorrectly formatted
-        if isinstance(status_value, str):
-            # Remove any extra quotes that might be present
-            cleaned_status = status_value.strip("'\"")
-            # Validate against enum values
-            valid_statuses = [e.value for e in VenueStatus]
-            if cleaned_status in valid_statuses:
-                venue_data['status'] = cleaned_status
-            else:
-                venue_data['status'] = VenueStatus.ACTIVE.value
-        else:
-            venue_data['status'] = VenueStatus.ACTIVE.value
+
+  """Clean and normalize venue status field"""
+
+  if 'status' in venue_data:
+
+    status_value = venue_data['status']
+
+    # Handle cases where status might be incorrectly formatted
+
+    if isinstance(status_value, str):
+
+      # Remove any extra quotes that might be present
+
+      cleaned_status = status_value.strip("'\"")
+
+      # Validate against enum values
+
+      valid_statuses = [e.value for e in VenueStatus]
+
+      if cleaned_status in valid_statuses:
+
+        venue_data['status'] = cleaned_status
+
+      else:
+
+        venue_data['status'] = VenueStatus.ACTIVE.value
+
     else:
-        venue_data['status'] = VenueStatus.ACTIVE.value
-    
-    return venue_data
+
+      venue_data['status'] = VenueStatus.ACTIVE.value
+
+  else:
+
+    venue_data['status'] = VenueStatus.ACTIVE.value
+
+   
+
+  return venue_data
+
+
+
 
 
 class VenuesEndpoint(WorkspaceIsolatedEndpoint[Venue, VenueCreateDTO, VenueUpdateDTO]):
-    """Enhanced Venues endpoint with workspace isolation and comprehensive CRUD"""
-    
-    def __init__(self):
-        super().__init__(
-            model_class=Venue,
-            create_schema=VenueCreateDTO,
-            update_schema=VenueUpdateDTO,
-            collection_name="venues",
-            require_auth=True,
-            require_admin=True
+
+  """Enhanced Venues endpoint with workspace isolation and comprehensive CRUD"""
+
+   
+
+  def __init__(self):
+
+    super().__init__(
+
+      model_class=Venue,
+
+      create_schema=VenueCreateDTO,
+
+      update_schema=VenueUpdateDTO,
+
+      collection_name="venues",
+
+      require_auth=True,
+
+      require_admin=True
+
+    )
+
+   
+
+  def get_repository(self) -> VenueRepository:
+
+    return get_venue_repo()
+
+   
+
+  async def _prepare_create_data(self, 
+
+                 data: Dict[str, Any], 
+
+                 current_user: Optional[Dict[str, Any]]) -> Dict[str, Any]:
+
+    """Prepare venue data before creation"""
+
+    # Set owner and admin
+
+    if current_user:
+
+      data['owner_id'] = current_user['id']
+
+      data['admin_id'] = current_user['id']
+
+       
+
+      # Set workspace from current user if not provided
+
+      if not data.get('workspace_id'):
+
+        data['workspace_id'] = current_user.get('workspace_id')
+
+     
+
+    # Set default values
+
+    data['is_active'] = True
+
+    data['is_verified'] = False
+
+    data['rating'] = 0.0
+
+    data['total_reviews'] = 0
+
+     
+
+    return data
+
+   
+
+  async def _validate_create_permissions(self, 
+
+                     data: Dict[str, Any], 
+
+                     current_user: Optional[Dict[str, Any]]):
+
+    """Validate venue creation permissions"""
+
+    # Use consolidated permission validation
+
+    from app.core.generic_utils import validate_user_permissions
+
+    await validate_user_permissions(
+
+      current_user,
+
+      ['venue:create', 'venue:manage'],
+
+      resource_type='venue'
+
+    )
+
+   
+
+  async def _validate_access_permissions(self, 
+
+                     item: Dict[str, Any], 
+
+                     current_user: Optional[Dict[str, Any]]):
+
+    """Validate venue access permissions"""
+
+    if not current_user:
+
+      return # Public access allowed for venue details
+
+     
+
+    # Call parent workspace validation
+
+    await super()._validate_access_permissions(item, current_user)
+
+     
+
+    # Use consolidated resource access validation
+
+    from app.core.generic_utils import validate_resource_access
+
+    await validate_resource_access(current_user, item, "read")
+
+   
+
+  async def _build_query_filters(self, 
+
+                 filters: Optional[Dict[str, Any]], 
+
+                 search: Optional[str],
+
+                 current_user: Optional[Dict[str, Any]]) -> List[tuple]:
+
+    """Build query filters for venue search"""
+
+    query_filters = []
+
+     
+
+    # Add workspace filter for non-admin users
+
+    if current_user:
+
+      from app.core.security import _get_user_role
+
+      user_role = await _get_user_role(current_user)
+
+      if user_role not in ['admin', 'superadmin']:
+
+        workspace_id = current_user.get('workspace_id')
+
+        if workspace_id:
+
+          query_filters.append(('workspace_id', '==', workspace_id))
+
+     
+
+    # Add additional filters
+
+    if filters:
+
+      for field, value in filters.items():
+
+        if value is not None:
+
+          query_filters.append((field, '==', value))
+
+     
+
+    return query_filters
+
+   
+
+  async def get_items(self, 
+
+            page: int = 1, 
+
+            page_size: int = 10,
+
+            search: Optional[str] = None,
+
+            filters: Optional[Dict[str, Any]] = None,
+
+            current_user: Optional[Dict[str, Any]] = None):
+
+    """Get paginated list of venues with proper status handling"""
+
+    try:
+
+      repo = self.get_repository()
+
+       
+
+      # Build query filters
+
+      query_filters = await self._build_query_filters(filters, search, current_user)
+
+       
+
+      # Get all items matching filters
+
+      all_items = await repo.query(query_filters) if query_filters else await repo.get_all()
+
+       
+
+      # Apply text search if provided
+
+      if search:
+
+        search_lower = search.lower()
+
+        # Basic text search - override in subclasses for more sophisticated search
+
+        all_items = [
+
+          item for item in all_items
+
+          if any(search_lower in str(value).lower() for value in item.values() if isinstance(value, str))
+
+        ]
+
+       
+
+      # Filter items based on user permissions
+
+      filtered_items = await self._filter_items_for_user(all_items, current_user)
+
+       
+
+      # Calculate pagination
+
+      total = len(filtered_items)
+
+      start_idx = (page - 1) * page_size
+
+      end_idx = start_idx + page_size
+
+      items_page = filtered_items[start_idx:end_idx]
+
+       
+
+      # Convert to model objects with proper status handling
+
+      items = []
+
+      for item in items_page:
+
+        item = clean_venue_status(item)
+
+        items.append(VenueResponseDTO(**item))
+
+       
+
+      # Calculate pagination metadata
+
+      total_pages = (total + page_size - 1) // page_size
+
+      has_next = page < total_pages
+
+      has_prev = page > 1
+
+       
+
+      from app.models.dto import PaginatedResponse
+
+      return PaginatedResponse(
+
+        success=True,
+
+        data=items,
+
+        total=total,
+
+        page=page,
+
+        page_size=page_size,
+
+        total_pages=total_pages,
+
+        has_next=has_next,
+
+        has_prev=has_prev
+
+      )
+
+       
+
+    except HTTPException:
+
+      raise
+
+    except Exception as e:
+
+      logger.error(f"Error getting venues list: {e}")
+
+      raise HTTPException(
+
+        status_code=status.HTTP_500_INTERNAL_SERVER_ERROR,
+
+        detail="Failed to get venues list"
+
+      )
+
+   
+
+  async def search_venues_by_text(self, 
+
+                 search_term: str,
+
+                 current_user: Optional[Dict[str, Any]] = None) -> List[Venue]:
+
+    """Search venues by name, description, or cuisine"""
+
+    repo = self.get_repository()
+
+     
+
+    # Build base filters
+
+    base_filters = await self._build_query_filters(None, None, current_user)
+
+     
+
+    # Search in multiple fields
+
+    search_fields = ['name', 'description', 'address', 'cuisine_types']
+
+    matching_venues = await repo.search_text(
+
+      search_fields=search_fields,
+
+      search_term=search_term,
+
+      additional_filters=base_filters,
+
+      limit=50
+
+    )
+
+     
+
+    # Clean and add default status if missing
+
+    venues = []
+
+    for venue in matching_venues:
+
+      venue = clean_venue_status(venue)
+
+      venues.append(VenueResponseDTO(**venue))
+
+    return venues
+
+   
+
+  async def get_venues_by_subscription_status(self, 
+
+                       status: SubscriptionStatus,
+
+                       current_user: Dict[str, Any]) -> List[Venue]:
+
+    """Get venues by subscription status"""
+
+    repo = self.get_repository()
+
+     
+
+    # Build filters
+
+    filters = [('subscription_status', '==', status.value)]
+
+     
+
+    # Add workspace filter for non-admin users
+
+    from  app.core.security import _get_user_role
+
+    user_role = await _get_user_role(current_user)
+
+    if user_role not in ['admin', 'superadmin']:
+
+      workspace_id = current_user.get('workspace_id')
+
+      if workspace_id:
+
+        filters.append(('workspace_id', '==', workspace_id))
+
+     
+
+    venues_data = await repo.query(filters)
+
+    # Clean and add default status if missing
+
+    venues = []
+
+    for venue in venues_data:
+
+      venue = clean_venue_status(venue)
+
+      venues.append(VenueResponseDTO(**venue))
+
+    return venues
+
+   
+
+  async def get_item(self, 
+
+           item_id: str, 
+
+           current_user: Optional[Dict[str, Any]]):
+
+    """Get venue by ID with proper status handling"""
+
+    try:
+
+      repo = self.get_repository()
+
+      item = await repo.get_by_id(item_id)
+
+       
+
+      if not item:
+
+        raise HTTPException(
+
+          status_code=status.HTTP_404_NOT_FOUND,
+
+          detail="Venue not found"
+
         )
-    
-    def get_repository(self) -> VenueRepository:
-        return get_venue_repo()
-    
-    async def _prepare_create_data(self, 
-                                  data: Dict[str, Any], 
-                                  current_user: Optional[Dict[str, Any]]) -> Dict[str, Any]:
-        """Prepare venue data before creation"""
-        # Set owner and admin
-        if current_user:
-            data['owner_id'] = current_user['id']
-            data['admin_id'] = current_user['id']
-            
-            # Set workspace from current user if not provided
-            if not data.get('workspace_id'):
-                data['workspace_id'] = current_user.get('workspace_id')
-        
-        # Set default values
-        data['is_active'] = True
-        data['is_verified'] = False
-        data['rating'] = 0.0
-        data['total_reviews'] = 0
-        
-        return data
-    
-    async def _validate_create_permissions(self, 
-                                         data: Dict[str, Any], 
-                                         current_user: Optional[Dict[str, Any]]):
-        """Validate venue creation permissions"""
-        # Use consolidated permission validation
-        from app.core.generic_utils import validate_user_permissions
-        await validate_user_permissions(
-            current_user,
-            ['venue:create', 'venue:manage'],
-            resource_type='venue'
-        )
-    
-    async def _validate_access_permissions(self, 
-                                         item: Dict[str, Any], 
-                                         current_user: Optional[Dict[str, Any]]):
-        """Validate venue access permissions"""
-        if not current_user:
-            return  # Public access allowed for venue details
-        
-        # Call parent workspace validation
-        await super()._validate_access_permissions(item, current_user)
-        
-        # Use consolidated resource access validation
-        from app.core.generic_utils import validate_resource_access
-        await validate_resource_access(current_user, item, "read")
-    
-    async def _build_query_filters(self, 
-                                  filters: Optional[Dict[str, Any]], 
-                                  search: Optional[str],
-                                  current_user: Optional[Dict[str, Any]]) -> List[tuple]:
-        """Build query filters for venue search"""
-        query_filters = []
-        
-        # Add workspace filter for non-admin users
-        if current_user:
-            from app.core.security import _get_user_role
-            user_role = await _get_user_role(current_user)
-            if user_role not in ['admin', 'superadmin']:
-                workspace_id = current_user.get('workspace_id')
-                if workspace_id:
-                    query_filters.append(('workspace_id', '==', workspace_id))
-        
-        # Add additional filters
-        if filters:
-            for field, value in filters.items():
-                if value is not None:
-                    query_filters.append((field, '==', value))
-        
-        return query_filters
-    
-    async def get_items(self, 
-                       page: int = 1, 
-                       page_size: int = 10,
-                       search: Optional[str] = None,
-                       filters: Optional[Dict[str, Any]] = None,
-                       current_user: Optional[Dict[str, Any]] = None):
-        """Get paginated list of venues with proper status handling"""
-        try:
-            repo = self.get_repository()
-            
-            # Build query filters
-            query_filters = await self._build_query_filters(filters, search, current_user)
-            
-            # Get all items matching filters
-            all_items = await repo.query(query_filters) if query_filters else await repo.get_all()
-            
-            # Apply text search if provided
-            if search:
-                search_lower = search.lower()
-                # Basic text search - override in subclasses for more sophisticated search
-                all_items = [
-                    item for item in all_items
-                    if any(search_lower in str(value).lower() for value in item.values() if isinstance(value, str))
-                ]
-            
-            # Filter items based on user permissions
-            filtered_items = await self._filter_items_for_user(all_items, current_user)
-            
-            # Calculate pagination
-            total = len(filtered_items)
-            start_idx = (page - 1) * page_size
-            end_idx = start_idx + page_size
-            items_page = filtered_items[start_idx:end_idx]
-            
-            # Convert to model objects with proper status handling
-            items = []
-            for item in items_page:
-                item = clean_venue_status(item)
-                items.append(VenueResponseDTO(**item))
-            
-            # Calculate pagination metadata
-            total_pages = (total + page_size - 1) // page_size
-            has_next = page < total_pages
-            has_prev = page > 1
-            
-            from app.models.dto import PaginatedResponse
-            return PaginatedResponse(
-                success=True,
-                data=items,
-                total=total,
-                page=page,
-                page_size=page_size,
-                total_pages=total_pages,
-                has_next=has_next,
-                has_prev=has_prev
-            )
-            
-        except HTTPException:
-            raise
-        except Exception as e:
-            logger.error(f"Error getting venues list: {e}")
-            raise HTTPException(
-                status_code=status.HTTP_500_INTERNAL_SERVER_ERROR,
-                detail="Failed to get venues list"
-            )
-    
-    async def search_venues_by_text(self, 
-                                  search_term: str,
-                                  current_user: Optional[Dict[str, Any]] = None) -> List[Venue]:
-        """Search venues by name, description, or cuisine"""
-        repo = self.get_repository()
-        
-        # Build base filters
-        base_filters = await self._build_query_filters(None, None, current_user)
-        
-        # Search in multiple fields
-        search_fields = ['name', 'description', 'address', 'cuisine_types']
-        matching_venues = await repo.search_text(
-            search_fields=search_fields,
-            search_term=search_term,
-            additional_filters=base_filters,
-            limit=50
-        )
-        
-        # Clean and add default status if missing
-        venues = []
-        for venue in matching_venues:
-            venue = clean_venue_status(venue)
-            venues.append(VenueResponseDTO(**venue))
-        return venues
-    
-    async def get_venues_by_subscription_status(self, 
-                                             status: SubscriptionStatus,
-                                             current_user: Dict[str, Any]) -> List[Venue]:
-        """Get venues by subscription status"""
-        repo = self.get_repository()
-        
-        # Build filters
-        filters = [('subscription_status', '==', status.value)]
-        
-        # Add workspace filter for non-admin users
-        from app.core.security import _get_user_role
-        user_role = await _get_user_role(current_user)
-        if user_role not in ['admin', 'superadmin']:
-            workspace_id = current_user.get('workspace_id')
-            if workspace_id:
-                filters.append(('workspace_id', '==', workspace_id))
-        
-        venues_data = await repo.query(filters)
-        # Clean and add default status if missing
-        venues = []
-        for venue in venues_data:
-            venue = clean_venue_status(venue)
-            venues.append(VenueResponseDTO(**venue))
-        return venues
-    
-    async def get_item(self, 
-                      item_id: str, 
-                      current_user: Optional[Dict[str, Any]]):
-        """Get venue by ID with proper status handling"""
-        try:
-            repo = self.get_repository()
-            item = await repo.get_by_id(item_id)
-            
-            if not item:
-                raise HTTPException(
-                    status_code=status.HTTP_404_NOT_FOUND,
-                    detail="Venue not found"
-                )
-            
-            # Validate access
-            await self._validate_access_permissions(item, current_user)
-            
-            # Clean and ensure status field is properly set
-            item = clean_venue_status(item)
-            
-            return VenueResponseDTO(**item)
-            
-        except HTTPException:
-            raise
-        except Exception as e:
-            logger.error(f"Error getting venue: {e}")
-            raise HTTPException(
-                status_code=status.HTTP_500_INTERNAL_SERVER_ERROR,
-                detail="Failed to get venue"
-            )
-    
-    async def get_venue_analytics(self, 
-                               venue_id: str,
-                               current_user: Dict[str, Any]) -> Dict[str, Any]:
-        """Get basic analytics for a venue"""
-        repo = self.get_repository()
-        
-        # Validate access
-        venue_data = await repo.get_by_id(venue_id)
-        if not venue_data:
-            raise HTTPException(
-                status_code=status.HTTP_404_NOT_FOUND,
-                detail="Venue not found"
-            )
-        
-        await self._validate_access_permissions(venue_data, current_user)
-        
-        # Get related data counts
-        from app.database.firestore import (
-            get_menu_item_repo, get_table_repo, get_order_repo, get_customer_repo
-        )
-        
-        menu_repo = get_menu_item_repo()
-        table_repo = get_table_repo()
-        order_repo = get_order_repo()
-        customer_repo = get_customer_repo()
-        
-        # Count items
-        menu_items = await menu_repo.get_by_venue(venue_id)
-        tables = await table_repo.get_by_venue(venue_id)
-        orders = await order_repo.get_by_venue(venue_id, limit=100)  # Recent orders
-        customers = await customer_repo.get_by_venue(venue_id)
-        
-        return {
-            "venue_id": venue_id,
-            "total_menu_items": len(menu_items),
-            "total_tables": len(tables),
-            "recent_orders": len(orders),
-            "total_customers": len(customers),
-            "rating": venue_data.get('rating', 0.0),
-            "total_reviews": venue_data.get('total_reviews', 0),
-            "subscription_status": venue_data.get('subscription_status'),
-            "is_active": venue_data.get('is_active', False)
-        }
-=======
->>>>>>> 5c9ef0c4
-
-
-
-def clean_venue_status(venue_data: Dict[str, Any]) -> Dict[str, Any]:
-
-  """Clean and normalize venue status field"""
-
-<<<<<<< HEAD
+
+       
+
+      # Validate access
+
+      await self._validate_access_permissions(item, current_user)
+
+       
+
+      # Clean and ensure status field is properly set
+
+      item = clean_venue_status(item)
+
+       
+
+      return VenueResponseDTO(**item)
+
+       
+
+    except HTTPException:
+
+      raise
+
+    except Exception as e:
+
+      logger.error(f"Error getting venue: {e}")
+
+      raise HTTPException(
+
+        status_code=status.HTTP_500_INTERNAL_SERVER_ERROR,
+
+        detail="Failed to get venue"
+
+      )
+
+   
+
+  async def get_venue_analytics(self, 
+
+                venue_id: str,
+
+                current_user: Dict[str, Any]) -> Dict[str, Any]:
+
+    """Get basic analytics for a venue"""
+
+    repo = self.get_repository()
+
+     
+
+    # Validate access
+
+    venue_data = await repo.get_by_id(venue_id)
+
+    if not venue_data:
+
+      raise HTTPException(
+
+        status_code=status.HTTP_404_NOT_FOUND,
+
+        detail="Venue not found"
+
+      )
+
+     
+
+    await self._validate_access_permissions(venue_data, current_user)
+
+     
+
+    # Get related data counts
+
+    from app.database.firestore import (
+
+      get_menu_item_repo, get_table_repo, get_order_repo, get_customer_repo
+
+    )
+
+     
+
+    menu_repo = get_menu_item_repo()
+
+    table_repo = get_table_repo()
+
+    order_repo = get_order_repo()
+
+    customer_repo = get_customer_repo()
+
+     
+
+    # Count items
+
+    menu_items = await menu_repo.get_by_venue(venue_id)
+
+    tables = await table_repo.get_by_venue(venue_id)
+
+    orders = await order_repo.get_by_venue(venue_id, limit=100) # Recent orders
+
+    customers = await customer_repo.get_by_venue(venue_id)
+
+     
+
+    return {
+
+      "venue_id": venue_id,
+
+      "total_menu_items": len(menu_items),
+
+      "total_tables": len(tables),
+
+      "recent_orders": len(orders),
+
+      "total_customers": len(customers),
+
+      "rating": venue_data.get('rating', 0.0),
+
+      "total_reviews": venue_data.get('total_reviews', 0),
+
+      "subscription_status": venue_data.get('subscription_status'),
+
+      "is_active": venue_data.get('is_active', False)
+
+    }
+
+
+
+
+
+# Initialize endpoint
+
+venues_endpoint = VenuesEndpoint()
+
+
+
+
+
+# =============================================================================
+
+# PUBLIC ENDPOINTS (No Authentication Required)
+
+# =============================================================================
+
+
+
 @router.get("/public", 
-            response_model=PaginatedResponseDTO,
-            summary="Get public venues",
-            description="Get paginated list of active venues (public endpoint)")
+
+      response_model=PaginatedResponseDTO,
+
+      summary="Get public venues",
+
+      description="Get paginated list of active venues (public endpoint)")
+
 async def get_public_venues(
-    page: int = Query(1, ge=1, description="Page number"),
-    page_size: int = Query(10, ge=1, le=50, description="Items per page"),
-    search: Optional[str] = Query(None, description="Search by name or cuisine"),
-    cuisine_type: Optional[str] = Query(None, description="Filter by cuisine type"),
-    price_range: Optional[str] = Query(None, description="Filter by price range")
+
+  page: int = Query(1, ge=1, description="Page number"),
+
+  page_size: int = Query(10, ge=1, le=50, description="Items per page"),
+
+  search: Optional[str] = Query(None, description="Search by name or cuisine"),
+
+  cuisine_type: Optional[str] = Query(None, description="Filter by cuisine type"),
+
+  price_range: Optional[str] = Query(None, description="Filter by price range")
+
 ):
-    """Get public venues (no authentication required)"""
-    try:
-        repo = get_venue_repo()
-        
-        # Build filters for public venues
-        filters = [('is_active', '==', True)]
-        
-        if cuisine_type:
-            # Note: This is a simplified filter - in practice, you'd need array-contains
-            filters.append(('cuisine_types', 'array-contains', cuisine_type))
-        
-        if price_range:
-            filters.append(('price_range', '==', price_range))
-        
-        # Get filtered venues
-        all_venues = await repo.query(filters)
-        
-        # Apply text search if provided
-        if search:
-            search_lower = search.lower()
-            all_venues = [
-                venue for venue in all_venues
-                if (search_lower in venue.get('name', '').lower() or
-                    search_lower in venue.get('description', '').lower() or
-                    any(search_lower in cuisine.lower() for cuisine in venue.get('cuisine_types', [])))
-            ]
-        
-        # Calculate pagination
-        total = len(all_venues)
-        start_idx = (page - 1) * page_size
-        end_idx = start_idx + page_size
-        venues_page = all_venues[start_idx:end_idx]
-        
-        # Convert to Venue objects - clean and add default status if missing
-        venues = []
-        for venue in venues_page:
-            venue = clean_venue_status(venue)
-            venues.append(VenueResponseDTO(**venue))
-        
-        # Calculate pagination metadata
-        total_pages = (total + page_size - 1) // page_size
-        has_next = page < total_pages
-        has_prev = page > 1
-        
-        logger.info(f"Public venues retrieved: {len(venues)} of {total}")
-        
-        return PaginatedResponseDTO(
-            success=True,
-            data=venues,
-            total=total,
-            page=page,
-            page_size=page_size,
-            total_pages=total_pages,
-            has_next=has_next,
-            has_prev=has_prev
-        )
-        
-    except Exception as e:
-        logger.error(f"Error getting public venues: {e}")
-        raise HTTPException(
-            status_code=status.HTTP_500_INTERNAL_SERVER_ERROR,
-            detail="Failed to get venues"
-        )
-=======
-  if 'status' in venue_data:
->>>>>>> 5c9ef0c4
-
-    status_value = venue_data['status']
-
-<<<<<<< HEAD
+
+  """Get public venues (no authentication required)"""
+
+  try:
+
+    repo = get_venue_repo()
+
+     
+
+    # Build filters for public venues
+
+    filters = [('is_active', '==', True)]
+
+     
+
+    if cuisine_type:
+
+      # Note: This is a simplified filter - in practice, you'd need array-contains
+
+      filters.append(('cuisine_types', 'array-contains', cuisine_type))
+
+     
+
+    if price_range:
+
+      filters.append(('price_range', '==', price_range))
+
+     
+
+    # Get filtered venues
+
+    all_venues = await repo.query(filters)
+
+     
+
+    # Apply text search if provided
+
+    if search:
+
+      search_lower = search.lower()
+
+      all_venues = [
+
+        venue for venue in all_venues
+
+        if (search_lower in venue.get('name', '').lower() or
+
+          search_lower in venue.get('description', '').lower() or
+
+          any(search_lower in cuisine.lower() for cuisine in venue.get('cuisine_types', [])))
+
+      ]
+
+     
+
+    # Calculate pagination
+
+    total = len(all_venues)
+
+    start_idx = (page - 1) * page_size
+
+    end_idx = start_idx + page_size
+
+    venues_page = all_venues[start_idx:end_idx]
+
+     
+
+    # Convert to Venue objects - clean and add default status if missing
+
+    venues = []
+
+    for venue in venues_page:
+
+      venue = clean_venue_status(venue)
+
+      venues.append(VenueResponseDTO(**venue))
+
+     
+
+    # Calculate pagination metadata
+
+    total_pages = (total + page_size - 1) // page_size
+
+    has_next = page < total_pages
+
+    has_prev = page > 1
+
+     
+
+    logger.info(f"Public venues retrieved: {len(venues)} of {total}")
+
+     
+
+    return PaginatedResponseDTO(
+
+      success=True,
+
+      data=venues,
+
+      total=total,
+
+      page=page,
+
+      page_size=page_size,
+
+      total_pages=total_pages,
+
+      has_next=has_next,
+
+      has_prev=has_prev
+
+    )
+
+     
+
+  except Exception as e:
+
+    logger.error(f"Error getting public venues: {e}")
+
+    raise HTTPException(
+
+      status_code=status.HTTP_500_INTERNAL_SERVER_ERROR,
+
+      detail="Failed to get venues"
+
+    )
+
+
+
+
+
 @router.get("/public/{venue_id}", 
-            response_model=VenueResponseDTO,
-            summary="Get public venue details",
-            description="Get venue details by ID (public endpoint)")
+
+      response_model=VenueResponseDTO,
+
+      summary="Get public venue details",
+
+      description="Get venue details by ID (public endpoint)")
+
 async def get_public_venue(venue_id: str):
-    """Get venue by ID (public endpoint)"""
-    try:
-        repo = get_venue_repo()
-        venue = await repo.get_by_id(venue_id)
-        
-        if not venue:
-            raise HTTPException(
-                status_code=status.HTTP_404_NOT_FOUND,
-                detail="Venue not found"
-            )
-        
-        # Only return active venues for public access
-        if not venue.get('is_active', False):
-            raise HTTPException(
-                status_code=status.HTTP_404_NOT_FOUND,
-                detail="Venue not found"
-            )
-        
-        # Clean and add default status if missing
-        venue = clean_venue_status(venue)
-        
-        # Debug: Log the actual status value to understand the issue
-        logger.info(f"Venue {venue_id} status value: {repr(venue.get('status'))}")
-        
-        logger.info(f"Public venue retrieved: {venue_id}")
-        return VenueResponseDTO(**venue)
-        
-    except HTTPException:
-        raise
-    except Exception as e:
-        logger.error(f"Error getting public venue {venue_id}: {e}")
-        raise HTTPException(
-            status_code=status.HTTP_500_INTERNAL_SERVER_ERROR,
-            detail="Failed to get venue"
-        )
-=======
-    # Handle cases where status might be incorrectly formatted
->>>>>>> 5c9ef0c4
-
-    if isinstance(status_value, str):
-
-      # Remove any extra quotes that might be present
-
-      cleaned_status = status_value.strip("'\"")
-
-      # Validate against enum values
-
-      valid_statuses = [e.value for e in VenueStatus]
-
-      if cleaned_status in valid_statuses:
-
-        venue_data['status'] = cleaned_status
-
-      else:
-
-        venue_data['status'] = VenueStatus.ACTIVE.value
-
-    else:
-
-      venue_data['status'] = VenueStatus.ACTIVE.value
-
-  else:
-
-    venue_data['status'] = VenueStatus.ACTIVE.value
+
+  """Get venue by ID (public endpoint)"""
+
+  try:
+
+    repo = get_venue_repo()
+
+    venue = await repo.get_by_id(venue_id)
+
+     
+
+    if not venue:
+
+      raise HTTPException(
+
+        status_code=status.HTTP_404_NOT_FOUND,
+
+        detail="Venue not found"
+
+      )
+
+     
+
+    # Only return active venues for public access
+
+    if not venue.get('is_active', False):
+
+      raise HTTPException(
+
+        status_code=status.HTTP_404_NOT_FOUND,
+
+        detail="Venue not found"
+
+      )
+
+     
+
+    # Clean and add default status if missing
+
+    venue = clean_venue_status(venue)
+
+     
+
+    # Debug: Log the actual status value to understand the issue
+
+    logger.info(f"Venue {venue_id} status value: {repr(venue.get('status'))}")
+
+     
+
+    logger.info(f"Public venue retrieved: {venue_id}")
+
+    return VenueResponseDTO(**venue)
+
+     
+
+  except HTTPException:
+
+    raise
+
+  except Exception as e:
+
+    logger.error(f"Error getting public venue {venue_id}: {e}")
+
+    raise HTTPException(
+
+      status_code=status.HTTP_500_INTERNAL_SERVER_ERROR,
+
+      detail="Failed to get venue"
+
+    )
+
+
+
+
+
+# =============================================================================
+
+# AUTHENTICATED ENDPOINTS
+
+# =============================================================================
+
+
+
+@router.get("", 
+
+      response_model=PaginatedResponseDTO,
+
+      summary="Get venues",
+
+      description="Get paginated list of venues (authenticated)")
+
+async def get_venues(
+
+  page: int = Query(1, ge=1, description="Page number"),
+
+  page_size: int = Query(10, ge=1, le=100, description="Items per page"),
+
+  search: Optional[str] = Query(None, description="Search by name or description"),
+
+  subscription_status: Optional[SubscriptionStatus] = Query(None, description="Filter by subscription status"),
+
+  is_active: Optional[bool] = Query(None, description="Filter by active status"),
+
+  current_user: Dict[str, Any] = Depends(get_current_admin_user)
+
+):
+
+  """Get venues with pagination and filtering"""
+
+  filters = {}
+
+  if subscription_status:
+
+    filters['subscription_status'] = subscription_status.value
+
+  if is_active is not None:
+
+    filters['is_active'] = is_active
 
    
 
-  return venue_data
-
-
-
-
-
-class VenuesEndpoint(WorkspaceIsolatedEndpoint[Venue, VenueCreateDTO, VenueUpdateDTO]):
-
-  """Enhanced Venues endpoint with workspace isolation and comprehensive CRUD"""
+  return await venues_endpoint.get_items(
+
+    page=page,
+
+    page_size=page_size,
+
+    search=search,
+
+    filters=filters,
+
+    current_user=current_user
+
+  )
+
+
+
+
+
+@router.post("", 
+
+       response_model=ApiResponseDTO,
+
+       status_code=status.HTTP_201_CREATED,
+
+       summary="Create venue",
+
+       description="Create a new venue")
+
+async def create_venue(
+
+  venue_data: VenueCreateDTO,
+
+  current_user: Dict[str, Any] = Depends(get_current_admin_user)
+
+):
+
+  """Create a new venue"""
+
+  return await venues_endpoint.create_item(venue_data, current_user)
+
+
+
+
+
+@router.get("/my-venues", 
+
+      response_model=List[VenueResponseDTO],
+
+      summary="Get my venues",
+
+      description="Get venues owned by current user")
+
+async def get_my_venues(current_user: Dict[str, Any] = Depends(get_current_admin_user)):
+
+  """Get current user's venues"""
+
+  try:
+
+    repo = get_venue_repo()
+
+    venues_data = await repo.get_by_owner(current_user["id"])
+
+     
+
+    # Clean and add default status if missing
+
+    venues = []
+
+    for venue in venues_data:
+
+      venue = clean_venue_status(venue)
+
+      venues.append(VenueResponseDTO(**venue))
+
+     
+
+    logger.info(f"Retrieved {len(venues)} venues for user {current_user['id']}")
+
+    return venues
+
+     
+
+  except Exception as e:
+
+    logger.error(f"Error getting user venues: {e}")
+
+    raise HTTPException(
+
+      status_code=status.HTTP_500_INTERNAL_SERVER_ERROR,
+
+      detail="Failed to get venues"
+
+    )
+
+
+
+
+
+@router.get("/{venue_id}", 
+
+      response_model=VenueResponseDTO,
+
+      summary="Get venue by ID",
+
+      description="Get specific venue by ID")
+
+async def get_venue(
+
+  venue_id: str,
+
+  current_user: Dict[str, Any] = Depends(get_current_user)
+
+):
+
+  """Get venue by ID"""
+
+  return await venues_endpoint.get_item(venue_id, current_user)
+
+
+
+
+
+@router.put("/{venue_id}", 
+
+      response_model=ApiResponseDTO,
+
+      summary="Update venue",
+
+      description="Update venue information")
+
+async def update_venue(
+
+  venue_id: str,
+
+  venue_update: VenueUpdateDTO,
+
+  current_user: Dict[str, Any] = Depends(get_current_admin_user)
+
+):
+
+  """Update venue information"""
+
+  return await venues_endpoint.update_item(venue_id, venue_update, current_user)
+
+
+
+
+
+@router.delete("/{venue_id}", 
+
+        response_model=ApiResponseDTO,
+
+        summary="Delete venue",
+
+        description="Deactivate venue (soft delete)")
+
+async def delete_venue(
+
+  venue_id: str,
+
+  current_user: Dict[str, Any] = Depends(get_current_admin_user)
+
+):
+
+  """Delete venue (soft delete by deactivating)"""
+
+  return await venues_endpoint.delete_item(venue_id, current_user, soft_delete=True)
+
+
+
+
+
+@router.post("/{venue_id}/activate", 
+
+       response_model=ApiResponseDTO,
+
+       summary="Activate venue",
+
+       description="Activate deactivated venue")
+
+@handle_endpoint_errors("Venue activation")
+
+async def activate_venue(
+
+  venue_id: str,
+
+  current_user: Dict[str, Any] = Depends(get_current_admin_user)
+
+):
+
+  """Activate venue"""
+
+  repo = get_venue_repo()
 
    
 
-  def __init__(self):
-
-    super().__init__(
-
-      model_class=Venue,
-
-      create_schema=VenueCreateDTO,
-
-      update_schema=VenueUpdateDTO,
-
-      collection_name="venues",
-
-      require_auth=True,
-
-      require_admin=True
-
-<<<<<<< HEAD
-@router.get("", 
-            response_model=PaginatedResponseDTO,
-            summary="Get venues",
-            description="Get paginated list of venues (authenticated)")
-async def get_venues(
-    page: int = Query(1, ge=1, description="Page number"),
-    page_size: int = Query(10, ge=1, le=100, description="Items per page"),
-    search: Optional[str] = Query(None, description="Search by name or description"),
-    subscription_status: Optional[SubscriptionStatus] = Query(None, description="Filter by subscription status"),
-    is_active: Optional[bool] = Query(None, description="Filter by active status"),
-    current_user: Dict[str, Any] = Depends(get_current_admin_user)
+  return await generic_activate_resource(
+
+    repo=repo,
+
+    resource_id=venue_id,
+
+    current_user=current_user,
+
+    resource_name="Venue",
+
+    validation_func=venues_endpoint._validate_access_permissions
+
+  )
+
+
+
+
+
+# =============================================================================
+
+# SEARCH ENDPOINTS
+
+# =============================================================================
+
+
+
+@router.get("/search/text", 
+
+      response_model=List[VenueResponseDTO],
+
+      summary="Search venues",
+
+      description="Search venues by name, description, or cuisine")
+
+async def search_venues(
+
+  q: str = Query(..., min_length=2, description="Search query"),
+
+  current_user: Dict[str, Any] = Depends(get_current_user)
+
 ):
-    """Get venues with pagination and filtering"""
-    filters = {}
-    if subscription_status:
-        filters['subscription_status'] = subscription_status.value
-    if is_active is not None:
-        filters['is_active'] = is_active
-    
-    return await venues_endpoint.get_items(
-        page=page,
-        page_size=page_size,
-        search=search,
-        filters=filters,
-        current_user=current_user
-=======
->>>>>>> 5c9ef0c4
-    )
-
-   
-
-<<<<<<< HEAD
-@router.post("", 
-             response_model=ApiResponseDTO,
-             status_code=status.HTTP_201_CREATED,
-             summary="Create venue",
-             description="Create a new venue")
-async def create_venue(
-    venue_data: VenueCreateDTO,
-    current_user: Dict[str, Any] = Depends(get_current_admin_user)
+
+  """Search venues by text"""
+
+  try:
+
+    venues = await venues_endpoint.search_venues_by_text(q, current_user)
+
+     
+
+    logger.info(f"Venue search performed: '{q}' - {len(venues)} results")
+
+    return venues
+
+     
+
+  except HTTPException:
+
+    raise
+
+  except Exception as e:
+
+    logger.error(f"Error searching venues: {e}")
+
+    raise HTTPException(
+
+      status_code=status.HTTP_500_INTERNAL_SERVER_ERROR,
+
+      detail="Search failed"
+
+    )
+
+
+
+
+
+@router.get("/filter/subscription/{status}", 
+
+      response_model=List[VenueResponseDTO],
+
+      summary="Get venues by subscription status",
+
+      description="Get venues filtered by subscription status")
+
+async def get_venues_by_subscription(
+
+  status: SubscriptionStatus,
+
+  current_user: Dict[str, Any] = Depends(get_current_admin_user)
+
 ):
-    """Create a new venue"""
-    return await venues_endpoint.create_item(venue_data, current_user)
-=======
-  def get_repository(self) -> VenueRepository:
->>>>>>> 5c9ef0c4
-
-    return get_venue_repo()
-
-<<<<<<< HEAD
-@router.get("/my-venues", 
-            response_model=List[VenueResponseDTO],
-            summary="Get my venues",
-            description="Get venues owned by current user")
-async def get_my_venues(current_user: Dict[str, Any] = Depends(get_current_admin_user)):
-    """Get current user's venues"""
-    try:
-        repo = get_venue_repo()
-        venues_data = await repo.get_by_owner(current_user["id"])
-        
-        # Clean and add default status if missing
-        venues = []
-        for venue in venues_data:
-            venue = clean_venue_status(venue)
-            venues.append(VenueResponseDTO(**venue))
-        
-        logger.info(f"Retrieved {len(venues)} venues for user {current_user['id']}")
-        return venues
-        
-    except Exception as e:
-        logger.error(f"Error getting user venues: {e}")
-        raise HTTPException(
-            status_code=status.HTTP_500_INTERNAL_SERVER_ERROR,
-            detail="Failed to get venues"
-        )
-=======
-   
->>>>>>> 5c9ef0c4
-
-  async def _prepare_create_data(self, 
-
-<<<<<<< HEAD
-@router.get("/{venue_id}", 
-            response_model=VenueResponseDTO,
-            summary="Get venue by ID",
-            description="Get specific venue by ID")
-async def get_venue(
-    venue_id: str,
-    current_user: Dict[str, Any] = Depends(get_current_user)
+
+  """Get venues by subscription status"""
+
+  try:
+
+    venues = await venues_endpoint.get_venues_by_subscription_status(status, current_user)
+
+     
+
+    logger.info(f"Venues retrieved by subscription status '{status}': {len(venues)}")
+
+    return venues
+
+     
+
+  except HTTPException:
+
+    raise
+
+  except Exception as e:
+
+    logger.error(f"Error getting venues by subscription: {e}")
+
+    raise HTTPException(
+
+      status_code=status.HTTP_500_INTERNAL_SERVER_ERROR,
+
+      detail="Failed to get venues"
+
+    )
+
+
+
+
+
+# =============================================================================
+
+# ANALYTICS ENDPOINTS
+
+# =============================================================================
+
+
+
+@router.get("/{venue_id}/analytics", 
+
+      response_model=Dict[str, Any],
+
+      summary="Get venue analytics",
+
+      description="Get basic analytics for a venue")
+
+async def get_venue_analytics(
+
+  venue_id: str,
+
+  current_user: Dict[str, Any] = Depends(get_current_admin_user)
+
 ):
-    """Get venue by ID"""
-    return await venues_endpoint.get_item(venue_id, current_user)
-=======
-                 data: Dict[str, Any], 
->>>>>>> 5c9ef0c4
-
-                 current_user: Optional[Dict[str, Any]]) -> Dict[str, Any]:
-
-<<<<<<< HEAD
-@router.put("/{venue_id}", 
-            response_model=ApiResponseDTO,
-            summary="Update venue",
-            description="Update venue information")
-async def update_venue(
-    venue_id: str,
-    venue_update: VenueUpdateDTO,
-    current_user: Dict[str, Any] = Depends(get_current_admin_user)
+
+  """Get venue analytics"""
+
+  try:
+
+    analytics = await venues_endpoint.get_venue_analytics(venue_id, current_user)
+
+     
+
+    logger.info(f"Analytics retrieved for venue: {venue_id}")
+
+    return analytics
+
+     
+
+  except HTTPException:
+
+    raise
+
+  except Exception as e:
+
+    logger.error(f"Error getting venue analytics: {e}")
+
+    raise HTTPException(
+
+      status_code=status.HTTP_500_INTERNAL_SERVER_ERROR,
+
+      detail="Failed to get analytics"
+
+    )
+
+
+
+
+
+# =============================================================================
+
+# MEDIA UPLOAD ENDPOINTS
+
+# =============================================================================
+
+
+
+@router.post("/{venue_id}/logo", 
+
+       response_model=ApiResponseDTO,
+
+       summary="Upload venue logo",
+
+       description="Upload venue logo image")
+
+async def upload_venue_logo(
+
+  venue_id: str,
+
+  file: UploadFile = File(...),
+
+  current_user: Dict[str, Any] = Depends(get_current_admin_user)
+
 ):
-    """Update venue information"""
-    return await venues_endpoint.update_item(venue_id, venue_update, current_user)
-=======
-    """Prepare venue data before creation"""
->>>>>>> 5c9ef0c4
-
-    # Set owner and admin
-
-<<<<<<< HEAD
-@router.delete("/{venue_id}", 
-               response_model=ApiResponseDTO,
-               summary="Delete venue",
-               description="Deactivate venue (soft delete)")
-async def delete_venue(
-    venue_id: str,
-    current_user: Dict[str, Any] = Depends(get_current_admin_user)
+
+  """Upload venue logo to Cloud Storage"""
+
+  try:
+
+    # Validate venue access
+
+    venue = await venues_endpoint.get_item(venue_id, current_user)
+
+     
+
+    # TODO: Implement storage service
+
+    # storage_service = get_storage_service()
+
+    # logo_url = await storage_service.upload_image(...)
+
+     
+
+    # Mock implementation for now
+
+    logo_url = f"https://example.com/venues/{venue_id}/logo.jpg"
+
+     
+
+    # Update venue with logo URL
+
+    repo = get_venue_repo()
+
+    await repo.update(venue_id, {"logo_url": logo_url})
+
+     
+
+    logger.info(f"Logo uploaded for venue: {venue_id}")
+
+    return ApiResponseDTO(
+
+      success=True,
+
+      message="Logo uploaded successfully",
+
+      data={"logo_url": logo_url}
+
+    )
+
+     
+
+  except HTTPException:
+
+    raise
+
+  except Exception as e:
+
+    logger.error(f"Error uploading logo for venue {venue_id}: {e}")
+
+    raise HTTPException(
+
+      status_code=status.HTTP_500_INTERNAL_SERVER_ERROR,
+
+      detail="Failed to upload logo"
+
+    )
+
+
+
+
+
+# =============================================================================
+
+# OPERATING HOURS ENDPOINTS
+
+# =============================================================================
+
+
+
+@router.put("/{venue_id}/hours", 
+
+      response_model=ApiResponseDTO,
+
+      summary="Update operating hours",
+
+      description="Update venue operating hours")
+
+async def update_operating_hours(
+
+  venue_id: str,
+
+  operating_hours: List[VenueOperatingHours],
+
+  current_user: Dict[str, Any] = Depends(get_current_admin_user)
+
 ):
-    """Delete venue (soft delete by deactivating)"""
-    return await venues_endpoint.delete_item(venue_id, current_user, soft_delete=True)
-=======
-    if current_user:
->>>>>>> 5c9ef0c4
-
-      data['owner_id'] = current_user['id']
-
-<<<<<<< HEAD
-@router.post("/{venue_id}/activate", 
-             response_model=ApiResponseDTO,
-             summary="Activate venue",
-             description="Activate deactivated venue")
-@handle_endpoint_errors("Venue activation")
-async def activate_venue(
-    venue_id: str,
-    current_user: Dict[str, Any] = Depends(get_current_admin_user)
+
+  """Update venue operating hours"""
+
+  try:
+
+    # Validate venue access
+
+    venue = await venues_endpoint.get_item(venue_id, current_user)
+
+     
+
+    # Update operating hours
+
+    repo = get_venue_repo()
+
+    hours_data = [hours.dict() for hours in operating_hours]
+
+    await repo.update(venue_id, {"operating_hours": hours_data})
+
+     
+
+    logger.info(f"Operating hours updated for venue: {venue_id}")
+
+    return ApiResponseDTO(
+
+      success=True,
+
+      message="Operating hours updated successfully"
+
+    )
+
+     
+
+  except HTTPException:
+
+    raise
+
+  except Exception as e:
+
+    logger.error(f"Error updating operating hours for venue {venue_id}: {e}")
+
+    raise HTTPException(
+
+      status_code=status.HTTP_500_INTERNAL_SERVER_ERROR,
+
+      detail="Failed to update operating hours"
+
+    )
+
+
+
+
+
+@router.get("/{venue_id}/hours", 
+
+      response_model=List[VenueOperatingHours],
+
+      summary="Get operating hours",
+
+      description="Get venue operating hours")
+
+async def get_operating_hours(
+
+  venue_id: str,
+
+  current_user: Dict[str, Any] = Depends(get_current_user)
+
 ):
-    """Activate venue"""
+
+  """Get venue operating hours"""
+
+  try:
+
+    venue = await venues_endpoint.get_item(venue_id, current_user)
+
+     
+
+    operating_hours = venue.operating_hours or []
+
+    return operating_hours
+
+     
+
+  except HTTPException:
+
+    raise
+
+  except Exception as e:
+
+    logger.error(f"Error getting operating hours for venue {venue_id}: {e}")
+
+    raise HTTPException(
+
+      status_code=status.HTTP_500_INTERNAL_SERVER_ERROR,
+
+      detail="Failed to get operating hours"
+
+    )
+
+
+
+
+
+# =============================================================================
+
+# SUBSCRIPTION MANAGEMENT ENDPOINTS
+
+# =============================================================================
+
+
+
+@router.put("/{venue_id}/subscription", 
+
+      response_model=ApiResponseDTO,
+
+      summary="Update subscription",
+
+      description="Update venue subscription plan and status")
+
+async def update_subscription(
+
+  venue_id: str,
+
+  subscription_plan: SubscriptionPlan,
+
+  subscription_status: SubscriptionStatus,
+
+  current_user: Dict[str, Any] = Depends(get_current_admin_user)
+
+):
+
+  """Update venue subscription"""
+
+  try:
+
+    # Validate venue access
+
+    venue = await venues_endpoint.get_item(venue_id, current_user)
+
+     
+
+    # Update subscription
+
     repo = get_venue_repo()
-    
-    return await generic_activate_resource(
-        repo=repo,
-        resource_id=venue_id,
-        current_user=current_user,
-        resource_name="Venue",
-        validation_func=venues_endpoint._validate_access_permissions
-    )
-=======
-      data['admin_id'] = current_user['id']
->>>>>>> 5c9ef0c4
+
+    await repo.update(venue_id, {
+
+      "subscription_plan": subscription_plan.value,
+
+      "subscription_status": subscription_status.value
+
+    })
+
+     
+
+    logger.info(f"Subscription updated for venue: {venue_id}")
+
+    return ApiResponseDTO(
+
+      success=True,
+
+      message="Subscription updated successfully"
+
+    )
+
+     
+
+  except HTTPException:
+
+    raise
+
+  except Exception as e:
+
+    logger.error(f"Error updating subscription for venue {venue_id}: {e}")
+
+    raise HTTPException(
+
+      status_code=status.HTTP_500_INTERNAL_SERVER_ERROR,
+
+      detail="Failed to update subscription"
+
+    )
+
+
+
+
+
+# =============================================================================
+
+# DATA MAINTENANCE ENDPOINTS
+
+# =============================================================================
+
+
+
+@router.post("/fix-venue-status", 
+
+       response_model=ApiResponseDTO,
+
+       summary="Fix venue status data",
+
+       description="Fix any venues with incorrect status values")
+
+async def fix_venue_status_data(
+
+  current_user: Dict[str, Any] = Depends(get_current_admin_user)
+
+):
+
+  """Fix venue status data for all venues"""
+
+  try:
+
+    # Only allow superadmin to run this
+
+    from  app.core.security import _get_user_role
+
+    user_role = await _get_user_role(current_user)
+
+    if user_role != 'superadmin':
+
+      raise HTTPException(
+
+        status_code=status.HTTP_403_FORBIDDEN,
+
+        detail="Only superadmin can run data maintenance"
+
+      )
+
+     
+
+    repo = get_venue_repo()
+
+    all_venues = await repo.get_all()
+
+     
+
+    fixed_count = 0
+
+    for venue in all_venues:
+
+      original_status = venue.get('status')
+
+      cleaned_venue = clean_venue_status(venue.copy())
+
+      new_status = cleaned_venue.get('status')
 
        
 
-      # Set workspace from current user if not provided
-
-<<<<<<< HEAD
-@router.get("/search/text", 
-            response_model=List[VenueResponseDTO],
-            summary="Search venues",
-            description="Search venues by name, description, or cuisine")
-async def search_venues(
-    q: str = Query(..., min_length=2, description="Search query"),
-    current_user: Dict[str, Any] = Depends(get_current_user)
-):
-    """Search venues by text"""
-    try:
-        venues = await venues_endpoint.search_venues_by_text(q, current_user)
-        
-        logger.info(f"Venue search performed: '{q}' - {len(venues)} results")
-        return venues
-        
-    except HTTPException:
-        raise
-    except Exception as e:
-        logger.error(f"Error searching venues: {e}")
-        raise HTTPException(
-            status_code=status.HTTP_500_INTERNAL_SERVER_ERROR,
-            detail="Search failed"
-        )
-=======
-      if not data.get('workspace_id'):
->>>>>>> 5c9ef0c4
-
-        data['workspace_id'] = current_user.get('workspace_id')
-
-<<<<<<< HEAD
-@router.get("/filter/subscription/{status}", 
-            response_model=List[VenueResponseDTO],
-            summary="Get venues by subscription status",
-            description="Get venues filtered by subscription status")
-async def get_venues_by_subscription(
-    status: SubscriptionStatus,
-    current_user: Dict[str, Any] = Depends(get_current_admin_user)
-):
-    """Get venues by subscription status"""
-    try:
-        venues = await venues_endpoint.get_venues_by_subscription_status(status, current_user)
-        
-        logger.info(f"Venues retrieved by subscription status '{status}': {len(venues)}")
-        return venues
-        
-    except HTTPException:
-        raise
-    except Exception as e:
-        logger.error(f"Error getting venues by subscription: {e}")
-        raise HTTPException(
-            status_code=status.HTTP_500_INTERNAL_SERVER_ERROR,
-            detail="Failed to get venues"
-        )
-=======
-     
->>>>>>> 5c9ef0c4
-
-    # Set default values
-
-    data['is_active'] = True
-
-    data['is_verified'] = False
-
-    data['rating'] = 0.0
-
-    data['total_reviews'] = 0
-
-<<<<<<< HEAD
-@router.post("/{venue_id}/logo", 
-             response_model=ApiResponseDTO,
-             summary="Upload venue logo",
-             description="Upload venue logo image")
-async def upload_venue_logo(
-    venue_id: str,
-    file: UploadFile = File(...),
-    current_user: Dict[str, Any] = Depends(get_current_admin_user)
-):
-    """Upload venue logo to Cloud Storage"""
-    try:
-        # Validate venue access
-        venue = await venues_endpoint.get_item(venue_id, current_user)
-        
-        # TODO: Implement storage service
-        # storage_service = get_storage_service()
-        # logo_url = await storage_service.upload_image(...)
-        
-        # Mock implementation for now
-        logo_url = f"https://example.com/venues/{venue_id}/logo.jpg"
-        
-        # Update venue with logo URL
-        repo = get_venue_repo()
-        await repo.update(venue_id, {"logo_url": logo_url})
-        
-        logger.info(f"Logo uploaded for venue: {venue_id}")
-        return ApiResponseDTO(
-            success=True,
-            message="Logo uploaded successfully",
-            data={"logo_url": logo_url}
-        )
-        
-    except HTTPException:
-        raise
-    except Exception as e:
-        logger.error(f"Error uploading logo for venue {venue_id}: {e}")
-        raise HTTPException(
-            status_code=status.HTTP_500_INTERNAL_SERVER_ERROR,
-            detail="Failed to upload logo"
-        )
-=======
-     
->>>>>>> 5c9ef0c4
-
-    return data
-
-   
-
-<<<<<<< HEAD
-@router.put("/{venue_id}/hours", 
-            response_model=ApiResponseDTO,
-            summary="Update operating hours",
-            description="Update venue operating hours")
-async def update_operating_hours(
-    venue_id: str,
-    operating_hours: List[VenueOperatingHours],
-    current_user: Dict[str, Any] = Depends(get_current_admin_user)
-):
-    """Update venue operating hours"""
-    try:
-        # Validate venue access
-        venue = await venues_endpoint.get_item(venue_id, current_user)
-        
-        # Update operating hours
-        repo = get_venue_repo()
-        hours_data = [hours.dict() for hours in operating_hours]
-        await repo.update(venue_id, {"operating_hours": hours_data})
-        
-        logger.info(f"Operating hours updated for venue: {venue_id}")
-        return ApiResponseDTO(
-            success=True,
-            message="Operating hours updated successfully"
-        )
-        
-    except HTTPException:
-        raise
-    except Exception as e:
-        logger.error(f"Error updating operating hours for venue {venue_id}: {e}")
-        raise HTTPException(
-            status_code=status.HTTP_500_INTERNAL_SERVER_ERROR,
-            detail="Failed to update operating hours"
-        )
-=======
-  async def _validate_create_permissions(self, 
->>>>>>> 5c9ef0c4
-
-                     data: Dict[str, Any], 
-
-                     current_user: Optional[Dict[str, Any]]):
-
-    """Validate venue creation permissions"""
-
-    # Use consolidated permission validation
-
-    from app.core.generic_utils import validate_user_permissions
-
-    await validate_user_permissions(
-
-      current_user,
-
-      ['venue:create', 'venue:manage'],
-
-      resource_type='venue'
-
-    )
-
-   
-
-  async def _validate_access_permissions(self, 
-
-                     item: Dict[str, Any], 
-
-                     current_user: Optional[Dict[str, Any]]):
-
-    """Validate venue access permissions"""
-
-    if not current_user:
-
-      return # Public access allowed for venue details
-
-     
-
-    # Call parent workspace validation
-
-    await super()._validate_access_permissions(item, current_user)
-
-     
-
-    # Use consolidated resource access validation
-
-    from app.core.generic_utils import validate_resource_access
-
-    await validate_resource_access(current_user, item, "read")
-
-   
-
-  async def _build_query_filters(self, 
-
-                 filters: Optional[Dict[str, Any]], 
-
-                 search: Optional[str],
-
-                 current_user: Optional[Dict[str, Any]]) -> List[tuple]:
-
-    """Build query filters for venue search"""
-
-    query_filters = []
-
-     
-
-    # Add workspace filter for non-admin users
-
-    if current_user:
-
-      from app.core.security import _get_user_role
-
-      user_role = await _get_user_role(current_user)
-
-      if user_role not in ['admin', 'superadmin']:
-
-        workspace_id = current_user.get('workspace_id')
-
-        if workspace_id:
-
-          query_filters.append(('workspace_id', '==', workspace_id))
-
-     
-
-    # Add additional filters
-
-    if filters:
-
-      for field, value in filters.items():
-
-        if value is not None:
-
-          query_filters.append((field, '==', value))
-
-     
-
-    return query_filters
-
-   
-
-  async def get_items(self, 
-
-            page: int = 1, 
-
-            page_size: int = 10,
-
-            search: Optional[str] = None,
-
-            filters: Optional[Dict[str, Any]] = None,
-
-            current_user: Optional[Dict[str, Any]] = None):
-
-    """Get paginated list of venues with proper status handling"""
-
-<<<<<<< HEAD
-@router.put("/{venue_id}/subscription", 
-            response_model=ApiResponseDTO,
-            summary="Update subscription",
-            description="Update venue subscription plan and status")
-async def update_subscription(
-    venue_id: str,
-    subscription_plan: SubscriptionPlan,
-    subscription_status: SubscriptionStatus,
-    current_user: Dict[str, Any] = Depends(get_current_admin_user)
-):
-    """Update venue subscription"""
-    try:
-        # Validate venue access
-        venue = await venues_endpoint.get_item(venue_id, current_user)
-        
-        # Update subscription
-        repo = get_venue_repo()
-        await repo.update(venue_id, {
-            "subscription_plan": subscription_plan.value,
-            "subscription_status": subscription_status.value
-        })
-        
-        logger.info(f"Subscription updated for venue: {venue_id}")
-        return ApiResponseDTO(
-            success=True,
-            message="Subscription updated successfully"
-        )
-        
-    except HTTPException:
-        raise
-    except Exception as e:
-        logger.error(f"Error updating subscription for venue {venue_id}: {e}")
-        raise HTTPException(
-            status_code=status.HTTP_500_INTERNAL_SERVER_ERROR,
-            detail="Failed to update subscription"
-        )
-
-
-# =============================================================================
-# DATA MAINTENANCE ENDPOINTS
-# =============================================================================
-
-@router.post("/fix-venue-status", 
-             response_model=ApiResponseDTO,
-             summary="Fix venue status data",
-             description="Fix any venues with incorrect status values")
-async def fix_venue_status_data(
-    current_user: Dict[str, Any] = Depends(get_current_admin_user)
-):
-    """Fix venue status data for all venues"""
-    try:
-        # Only allow superadmin to run this
-        from app.core.security import _get_user_role
-        user_role = await _get_user_role(current_user)
-        if user_role != 'superadmin':
-            raise HTTPException(
-                status_code=status.HTTP_403_FORBIDDEN,
-                detail="Only superadmin can run data maintenance"
-            )
-        
-        repo = get_venue_repo()
-        all_venues = await repo.get_all()
-        
-        fixed_count = 0
-        for venue in all_venues:
-            original_status = venue.get('status')
-            cleaned_venue = clean_venue_status(venue.copy())
-            new_status = cleaned_venue.get('status')
-            
-            # If status was changed, update the venue
-            if original_status != new_status:
-                await repo.update(venue['id'], {'status': new_status})
-                fixed_count += 1
-                logger.info(f"Fixed venue {venue['id']} status from {repr(original_status)} to {repr(new_status)}")
-        
-        logger.info(f"Venue status data maintenance completed. Fixed {fixed_count} venues.")
-        
-        return ApiResponseDTO(
-            success=True,
-            message=f"Venue status data fixed. Updated {fixed_count} venues.",
-            data={"fixed_count": fixed_count, "total_venues": len(all_venues)}
-        )
-        
-    except HTTPException:
-        raise
-    except Exception as e:
-        logger.error(f"Error fixing venue status data: {e}")
-        raise HTTPException(
-            status_code=status.HTTP_500_INTERNAL_SERVER_ERROR,
-            detail="Failed to fix venue status data"
-        )
-=======
-    try:
-
-      repo = self.get_repository()
-
-       
-
-      # Build query filters
-
-      query_filters = await self._build_query_filters(filters, search, current_user)
-
-       
-
-      # Get all items matching filters
-
-      all_items = await repo.query(query_filters) if query_filters else await repo.get_all()
-
-       
-
-      # Apply text search if provided
-
-      if search:
-
-        search_lower = search.lower()
-
-        # Basic text search - override in subclasses for more sophisticated search
-
-        all_items = [
-
-          item for item in all_items
-
-          if any(search_lower in str(value).lower() for value in item.values() if isinstance(value, str))
-
-        ]
-
-       
-
-      # Filter items based on user permissions
-
-      filtered_items = await self._filter_items_for_user(all_items, current_user)
-
-       
-
-      # Calculate pagination
-
-      total = len(filtered_items)
-
-      start_idx = (page - 1) * page_size
-
-      end_idx = start_idx + page_size
-
-      items_page = filtered_items[start_idx:end_idx]
-
-       
-
-      # Convert to model objects with proper status handling
-
-      items = []
-
-      for item in items_page:
-
-        item = clean_venue_status(item)
-
-        items.append(VenueResponseDTO(**item))
-
-       
-
-      # Calculate pagination metadata
-
-      total_pages = (total + page_size - 1) // page_size
-
-      has_next = page < total_pages
-
-      has_prev = page > 1
-
-       
-
-      from app.models.dto import PaginatedResponse
-
-      return PaginatedResponse(
-
-        success=True,
-
-        data=items,
-
-        total=total,
-
-        page=page,
-
-        page_size=page_size,
-
-        total_pages=total_pages,
-
-        has_next=has_next,
-
-        has_prev=has_prev
-
-      )
-
-       
-
-    except HTTPException:
-
-      raise
-
-    except Exception as e:
-
-      logger.error(f"Error getting venues list: {e}")
-
-      raise HTTPException(
-
-        status_code=status.HTTP_500_INTERNAL_SERVER_ERROR,
-
-        detail="Failed to get venues list"
-
-      )
-
-   
-
-  async def search_venues_by_text(self, 
-
-                 search_term: str,
-
-                 current_user: Optional[Dict[str, Any]] = None) -> List[Venue]:
-
-    """Search venues by name, description, or cuisine"""
-
-    repo = self.get_repository()
-
-     
-
-    # Build base filters
-
-    base_filters = await self._build_query_filters(None, None, current_user)
-
-     
-
-    # Search in multiple fields
-
-    search_fields = ['name', 'description', 'address', 'cuisine_types']
-
-    matching_venues = await repo.search_text(
-
-      search_fields=search_fields,
-
-      search_term=search_term,
-
-      additional_filters=base_filters,
-
-      limit=50
-
-    )
-
-     
-
-    # Clean and add default status if missing
-
-    venues = []
-
-    for venue in matching_venues:
-
-      venue = clean_venue_status(venue)
-
-      venues.append(VenueResponseDTO(**venue))
-
-    return venues
-
-   
-
-  async def get_venues_by_subscription_status(self, 
-
-                       status: SubscriptionStatus,
-
-                       current_user: Dict[str, Any]) -> List[Venue]:
-
-    """Get venues by subscription status"""
-
-    repo = self.get_repository()
-
-     
-
-    # Build filters
-
-    filters = [('subscription_status', '==', status.value)]
-
-     
-
-    # Add workspace filter for non-admin users
-
-    from  app.core.security import _get_user_role
-
-    user_role = await _get_user_role(current_user)
-
-    if user_role not in ['admin', 'superadmin']:
-
-      workspace_id = current_user.get('workspace_id')
-
-      if workspace_id:
-
-        filters.append(('workspace_id', '==', workspace_id))
-
-     
-
-    venues_data = await repo.query(filters)
-
-    # Clean and add default status if missing
-
-    venues = []
-
-    for venue in venues_data:
-
-      venue = clean_venue_status(venue)
-
-      venues.append(VenueResponseDTO(**venue))
-
-    return venues
-
-   
-
-  async def get_item(self, 
-
-           item_id: str, 
-
-           current_user: Optional[Dict[str, Any]]):
-
-    """Get venue by ID with proper status handling"""
-
-    try:
-
-      repo = self.get_repository()
-
-      item = await repo.get_by_id(item_id)
-
-       
-
-      if not item:
-
-        raise HTTPException(
-
-          status_code=status.HTTP_404_NOT_FOUND,
-
-          detail="Venue not found"
-
-        )
-
-       
-
-      # Validate access
-
-      await self._validate_access_permissions(item, current_user)
-
-       
-
-      # Clean and ensure status field is properly set
-
-      item = clean_venue_status(item)
-
-       
-
-      return VenueResponseDTO(**item)
-
-       
-
-    except HTTPException:
-
-      raise
-
-    except Exception as e:
-
-      logger.error(f"Error getting venue: {e}")
-
-      raise HTTPException(
-
-        status_code=status.HTTP_500_INTERNAL_SERVER_ERROR,
-
-        detail="Failed to get venue"
-
-      )
-
-   
-
-  async def get_venue_analytics(self, 
-
-                venue_id: str,
-
-                current_user: Dict[str, Any]) -> Dict[str, Any]:
-
-    """Get basic analytics for a venue"""
-
-    repo = self.get_repository()
-
-     
-
-    # Validate access
-
-    venue_data = await repo.get_by_id(venue_id)
-
-    if not venue_data:
-
-      raise HTTPException(
-
-        status_code=status.HTTP_404_NOT_FOUND,
-
-        detail="Venue not found"
-
-      )
-
-     
-
-    await self._validate_access_permissions(venue_data, current_user)
-
-     
-
-    # Get related data counts
-
-    from app.database.firestore import (
-
-      get_menu_item_repo, get_table_repo, get_order_repo, get_customer_repo
-
-    )
-
-     
-
-    menu_repo = get_menu_item_repo()
-
-    table_repo = get_table_repo()
-
-    order_repo = get_order_repo()
-
-    customer_repo = get_customer_repo()
-
-     
-
-    # Count items
-
-    menu_items = await menu_repo.get_by_venue(venue_id)
-
-    tables = await table_repo.get_by_venue(venue_id)
-
-    orders = await order_repo.get_by_venue(venue_id, limit=100) # Recent orders
-
-    customers = await customer_repo.get_by_venue(venue_id)
-
-     
-
-    return {
-
-      "venue_id": venue_id,
-
-      "total_menu_items": len(menu_items),
-
-      "total_tables": len(tables),
-
-      "recent_orders": len(orders),
-
-      "total_customers": len(customers),
-
-      "rating": venue_data.get('rating', 0.0),
-
-      "total_reviews": venue_data.get('total_reviews', 0),
-
-      "subscription_status": venue_data.get('subscription_status'),
-
-      "is_active": venue_data.get('is_active', False)
-
-    }
-
-
-
-
-
-# Initialize endpoint
-
-venues_endpoint = VenuesEndpoint()
-
-
-
-
-
-# =============================================================================
-
-# PUBLIC ENDPOINTS (No Authentication Required)
-
-# =============================================================================
-
-
-
-@router.get("/public", 
-
-      response_model=PaginatedResponseDTO,
-
-      summary="Get public venues",
-
-      description="Get paginated list of active venues (public endpoint)")
-
-async def get_public_venues(
-
-  page: int = Query(1, ge=1, description="Page number"),
-
-  page_size: int = Query(10, ge=1, le=50, description="Items per page"),
-
-  search: Optional[str] = Query(None, description="Search by name or cuisine"),
-
-  cuisine_type: Optional[str] = Query(None, description="Filter by cuisine type"),
-
-  price_range: Optional[str] = Query(None, description="Filter by price range")
-
-):
-
-  """Get public venues (no authentication required)"""
-
-  try:
-
-    repo = get_venue_repo()
-
-     
-
-    # Build filters for public venues
-
-    filters = [('is_active', '==', True)]
-
-     
-
-    if cuisine_type:
-
-      # Note: This is a simplified filter - in practice, you'd need array-contains
-
-      filters.append(('cuisine_types', 'array-contains', cuisine_type))
-
-     
-
-    if price_range:
-
-      filters.append(('price_range', '==', price_range))
-
-     
-
-    # Get filtered venues
-
-    all_venues = await repo.query(filters)
-
-     
-
-    # Apply text search if provided
-
-    if search:
-
-      search_lower = search.lower()
-
-      all_venues = [
-
-        venue for venue in all_venues
-
-        if (search_lower in venue.get('name', '').lower() or
-
-          search_lower in venue.get('description', '').lower() or
-
-          any(search_lower in cuisine.lower() for cuisine in venue.get('cuisine_types', [])))
-
-      ]
-
-     
-
-    # Calculate pagination
-
-    total = len(all_venues)
-
-    start_idx = (page - 1) * page_size
-
-    end_idx = start_idx + page_size
-
-    venues_page = all_venues[start_idx:end_idx]
-
-     
-
-    # Convert to Venue objects - clean and add default status if missing
-
-    venues = []
-
-    for venue in venues_page:
-
-      venue = clean_venue_status(venue)
-
-      venues.append(VenueResponseDTO(**venue))
-
-     
-
-    # Calculate pagination metadata
-
-    total_pages = (total + page_size - 1) // page_size
-
-    has_next = page < total_pages
-
-    has_prev = page > 1
-
-     
-
-    logger.info(f"Public venues retrieved: {len(venues)} of {total}")
-
-     
-
-    return PaginatedResponseDTO(
+      # If status was changed, update the venue
+
+      if original_status != new_status:
+
+        await repo.update(venue['id'], {'status': new_status})
+
+        fixed_count += 1
+
+        logger.info(f"Fixed venue {venue['id']} status from {repr(original_status)} to {repr(new_status)}")
+
+     
+
+    logger.info(f"Venue status data maintenance completed. Fixed {fixed_count} venues.")
+
+     
+
+    return ApiResponseDTO(
 
       success=True,
 
-      data=venues,
-
-      total=total,
-
-      page=page,
-
-      page_size=page_size,
-
-      total_pages=total_pages,
-
-      has_next=has_next,
-
-      has_prev=has_prev
-
-    )
-
-     
+      message=f"Venue status data fixed. Updated {fixed_count} venues.",
+
+      data={"fixed_count": fixed_count, "total_venues": len(all_venues)}
+
+    )
+
+     
+
+  except HTTPException:
+
+    raise
 
   except Exception as e:
 
-    logger.error(f"Error getting public venues: {e}")
+    logger.error(f"Error fixing venue status data: {e}")
 
     raise HTTPException(
 
       status_code=status.HTTP_500_INTERNAL_SERVER_ERROR,
 
-      detail="Failed to get venues"
-
-    )
-
-
-
-
-
-@router.get("/public/{venue_id}", 
-
-      response_model=VenueResponseDTO,
-
-      summary="Get public venue details",
-
-      description="Get venue details by ID (public endpoint)")
-
-async def get_public_venue(venue_id: str):
-
-  """Get venue by ID (public endpoint)"""
-
-  try:
-
-    repo = get_venue_repo()
-
-    venue = await repo.get_by_id(venue_id)
-
-     
-
-    if not venue:
-
-      raise HTTPException(
-
-        status_code=status.HTTP_404_NOT_FOUND,
-
-        detail="Venue not found"
-
-      )
-
-     
-
-    # Only return active venues for public access
-
-    if not venue.get('is_active', False):
-
-      raise HTTPException(
-
-        status_code=status.HTTP_404_NOT_FOUND,
-
-        detail="Venue not found"
-
-      )
-
-     
-
-    # Clean and add default status if missing
-
-    venue = clean_venue_status(venue)
-
-     
-
-    # Debug: Log the actual status value to understand the issue
-
-    logger.info(f"Venue {venue_id} status value: {repr(venue.get('status'))}")
-
-     
-
-    logger.info(f"Public venue retrieved: {venue_id}")
-
-    return VenueResponseDTO(**venue)
-
-     
-
-  except HTTPException:
-
-    raise
-
-  except Exception as e:
-
-    logger.error(f"Error getting public venue {venue_id}: {e}")
-
-    raise HTTPException(
-
-      status_code=status.HTTP_500_INTERNAL_SERVER_ERROR,
-
-      detail="Failed to get venue"
-
-    )
-
-
-
-
-
-# =============================================================================
-
-# AUTHENTICATED ENDPOINTS
-
-# =============================================================================
-
-
-
-@router.get("", 
-
-      response_model=PaginatedResponseDTO,
-
-      summary="Get venues",
-
-      description="Get paginated list of venues (authenticated)")
-
-async def get_venues(
-
-  page: int = Query(1, ge=1, description="Page number"),
-
-  page_size: int = Query(10, ge=1, le=100, description="Items per page"),
-
-  search: Optional[str] = Query(None, description="Search by name or description"),
-
-  subscription_status: Optional[SubscriptionStatus] = Query(None, description="Filter by subscription status"),
-
-  is_active: Optional[bool] = Query(None, description="Filter by active status"),
-
-  current_user: Dict[str, Any] = Depends(get_current_admin_user)
-
-):
-
-  """Get venues with pagination and filtering"""
-
-  filters = {}
-
-  if subscription_status:
-
-    filters['subscription_status'] = subscription_status.value
-
-  if is_active is not None:
-
-    filters['is_active'] = is_active
-
-   
-
-  return await venues_endpoint.get_items(
-
-    page=page,
-
-    page_size=page_size,
-
-    search=search,
-
-    filters=filters,
-
-    current_user=current_user
-
-  )
-
-
-
-
-
-@router.post("", 
-
-       response_model=ApiResponseDTO,
-
-       status_code=status.HTTP_201_CREATED,
-
-       summary="Create venue",
-
-       description="Create a new venue")
-
-async def create_venue(
-
-  venue_data: VenueCreateDTO,
-
-  current_user: Dict[str, Any] = Depends(get_current_admin_user)
-
-):
-
-  """Create a new venue"""
-
-  return await venues_endpoint.create_item(venue_data, current_user)
-
-
-
-
-
-@router.get("/my-venues", 
-
-      response_model=List[VenueResponseDTO],
-
-      summary="Get my venues",
-
-      description="Get venues owned by current user")
-
-async def get_my_venues(current_user: Dict[str, Any] = Depends(get_current_admin_user)):
-
-  """Get current user's venues"""
-
-  try:
-
-    repo = get_venue_repo()
-
-    venues_data = await repo.get_by_owner(current_user["id"])
-
-     
-
-    # Clean and add default status if missing
-
-    venues = []
-
-    for venue in venues_data:
-
-      venue = clean_venue_status(venue)
-
-      venues.append(VenueResponseDTO(**venue))
-
-     
-
-    logger.info(f"Retrieved {len(venues)} venues for user {current_user['id']}")
-
-    return venues
-
-     
-
-  except Exception as e:
-
-    logger.error(f"Error getting user venues: {e}")
-
-    raise HTTPException(
-
-      status_code=status.HTTP_500_INTERNAL_SERVER_ERROR,
-
-      detail="Failed to get venues"
-
-    )
-
-
-
-
-
-@router.get("/{venue_id}", 
-
-      response_model=VenueResponseDTO,
-
-      summary="Get venue by ID",
-
-      description="Get specific venue by ID")
-
-async def get_venue(
-
-  venue_id: str,
-
-  current_user: Dict[str, Any] = Depends(get_current_user)
-
-):
-
-  """Get venue by ID"""
-
-  return await venues_endpoint.get_item(venue_id, current_user)
-
-
-
-
-
-@router.put("/{venue_id}", 
-
-      response_model=ApiResponseDTO,
-
-      summary="Update venue",
-
-      description="Update venue information")
-
-async def update_venue(
-
-  venue_id: str,
-
-  venue_update: VenueUpdateDTO,
-
-  current_user: Dict[str, Any] = Depends(get_current_admin_user)
-
-):
-
-  """Update venue information"""
-
-  return await venues_endpoint.update_item(venue_id, venue_update, current_user)
-
-
-
-
-
-@router.delete("/{venue_id}", 
-
-        response_model=ApiResponseDTO,
-
-        summary="Delete venue",
-
-        description="Deactivate venue (soft delete)")
-
-async def delete_venue(
-
-  venue_id: str,
-
-  current_user: Dict[str, Any] = Depends(get_current_admin_user)
-
-):
-
-  """Delete venue (soft delete by deactivating)"""
-
-  return await venues_endpoint.delete_item(venue_id, current_user, soft_delete=True)
-
-
-
-
-
-@router.post("/{venue_id}/activate", 
-
-       response_model=ApiResponseDTO,
-
-       summary="Activate venue",
-
-       description="Activate deactivated venue")
-
-@handle_endpoint_errors("Venue activation")
-
-async def activate_venue(
-
-  venue_id: str,
-
-  current_user: Dict[str, Any] = Depends(get_current_admin_user)
-
-):
-
-  """Activate venue"""
-
-  repo = get_venue_repo()
-
-   
-
-  return await generic_activate_resource(
-
-    repo=repo,
-
-    resource_id=venue_id,
-
-    current_user=current_user,
-
-    resource_name="Venue",
-
-    validation_func=venues_endpoint._validate_access_permissions
-
-  )
-
-
-
-
-
-# =============================================================================
-
-# SEARCH ENDPOINTS
-
-# =============================================================================
-
-
-
-@router.get("/search/text", 
-
-      response_model=List[VenueResponseDTO],
-
-      summary="Search venues",
-
-      description="Search venues by name, description, or cuisine")
-
-async def search_venues(
-
-  q: str = Query(..., min_length=2, description="Search query"),
-
-  current_user: Dict[str, Any] = Depends(get_current_user)
-
-):
-
-  """Search venues by text"""
-
-  try:
-
-    venues = await venues_endpoint.search_venues_by_text(q, current_user)
-
-     
-
-    logger.info(f"Venue search performed: '{q}' - {len(venues)} results")
-
-    return venues
-
-     
-
-  except HTTPException:
-
-    raise
-
-  except Exception as e:
-
-    logger.error(f"Error searching venues: {e}")
-
-    raise HTTPException(
-
-      status_code=status.HTTP_500_INTERNAL_SERVER_ERROR,
-
-      detail="Search failed"
-
-    )
-
-
-
-
-
-@router.get("/filter/subscription/{status}", 
-
-      response_model=List[VenueResponseDTO],
-
-      summary="Get venues by subscription status",
-
-      description="Get venues filtered by subscription status")
-
-async def get_venues_by_subscription(
-
-  status: SubscriptionStatus,
-
-  current_user: Dict[str, Any] = Depends(get_current_admin_user)
-
-):
-
-  """Get venues by subscription status"""
-
-  try:
-
-    venues = await venues_endpoint.get_venues_by_subscription_status(status, current_user)
-
-     
-
-    logger.info(f"Venues retrieved by subscription status '{status}': {len(venues)}")
-
-    return venues
-
-     
-
-  except HTTPException:
-
-    raise
-
-  except Exception as e:
-
-    logger.error(f"Error getting venues by subscription: {e}")
-
-    raise HTTPException(
-
-      status_code=status.HTTP_500_INTERNAL_SERVER_ERROR,
-
-      detail="Failed to get venues"
-
-    )
-
-
-
-
-
-# =============================================================================
-
-# ANALYTICS ENDPOINTS
-
-# =============================================================================
-
-
-
-@router.get("/{venue_id}/analytics", 
-
-      response_model=Dict[str, Any],
-
-      summary="Get venue analytics",
-
-      description="Get basic analytics for a venue")
-
-async def get_venue_analytics(
-
-  venue_id: str,
-
-  current_user: Dict[str, Any] = Depends(get_current_admin_user)
-
-):
-
-  """Get venue analytics"""
-
-  try:
-
-    analytics = await venues_endpoint.get_venue_analytics(venue_id, current_user)
-
-     
-
-    logger.info(f"Analytics retrieved for venue: {venue_id}")
-
-    return analytics
-
-     
-
-  except HTTPException:
-
-    raise
-
-  except Exception as e:
-
-    logger.error(f"Error getting venue analytics: {e}")
-
-    raise HTTPException(
-
-      status_code=status.HTTP_500_INTERNAL_SERVER_ERROR,
-
-      detail="Failed to get analytics"
-
-    )
-
-
-
-
-
-# =============================================================================
-
-# MEDIA UPLOAD ENDPOINTS
-
-# =============================================================================
-
-
-
-@router.post("/{venue_id}/logo", 
-
-       response_model=ApiResponseDTO,
-
-       summary="Upload venue logo",
-
-       description="Upload venue logo image")
-
-async def upload_venue_logo(
-
-  venue_id: str,
-
-  file: UploadFile = File(...),
-
-  current_user: Dict[str, Any] = Depends(get_current_admin_user)
-
-):
-
-  """Upload venue logo to Cloud Storage"""
-
-  try:
-
-    # Validate venue access
-
-    venue = await venues_endpoint.get_item(venue_id, current_user)
-
-     
-
-    # TODO: Implement storage service
-
-    # storage_service = get_storage_service()
-
-    # logo_url = await storage_service.upload_image(...)
-
-     
-
-    # Mock implementation for now
-
-    logo_url = f"https://example.com/venues/{venue_id}/logo.jpg"
-
-     
-
-    # Update venue with logo URL
-
-    repo = get_venue_repo()
-
-    await repo.update(venue_id, {"logo_url": logo_url})
-
-     
-
-    logger.info(f"Logo uploaded for venue: {venue_id}")
-
-    return ApiResponseDTO(
-
-      success=True,
-
-      message="Logo uploaded successfully",
-
-      data={"logo_url": logo_url}
-
-    )
-
-     
-
-  except HTTPException:
-
-    raise
-
-  except Exception as e:
-
-    logger.error(f"Error uploading logo for venue {venue_id}: {e}")
-
-    raise HTTPException(
-
-      status_code=status.HTTP_500_INTERNAL_SERVER_ERROR,
-
-      detail="Failed to upload logo"
-
-    )
-
-
-
-
-
-# =============================================================================
-
-# OPERATING HOURS ENDPOINTS
-
-# =============================================================================
-
-
-
-@router.put("/{venue_id}/hours", 
-
-      response_model=ApiResponseDTO,
-
-      summary="Update operating hours",
-
-      description="Update venue operating hours")
-
-async def update_operating_hours(
-
-  venue_id: str,
-
-  operating_hours: List[VenueOperatingHours],
-
-  current_user: Dict[str, Any] = Depends(get_current_admin_user)
-
-):
-
-  """Update venue operating hours"""
-
-  try:
-
-    # Validate venue access
-
-    venue = await venues_endpoint.get_item(venue_id, current_user)
-
-     
-
-    # Update operating hours
-
-    repo = get_venue_repo()
-
-    hours_data = [hours.dict() for hours in operating_hours]
-
-    await repo.update(venue_id, {"operating_hours": hours_data})
-
-     
-
-    logger.info(f"Operating hours updated for venue: {venue_id}")
-
-    return ApiResponseDTO(
-
-      success=True,
-
-      message="Operating hours updated successfully"
-
-    )
-
-     
-
-  except HTTPException:
-
-    raise
-
-  except Exception as e:
-
-    logger.error(f"Error updating operating hours for venue {venue_id}: {e}")
-
-    raise HTTPException(
-
-      status_code=status.HTTP_500_INTERNAL_SERVER_ERROR,
-
-      detail="Failed to update operating hours"
-
-    )
-
-
-
-
-
-@router.get("/{venue_id}/hours", 
-
-      response_model=List[VenueOperatingHours],
-
-      summary="Get operating hours",
-
-      description="Get venue operating hours")
-
-async def get_operating_hours(
-
-  venue_id: str,
-
-  current_user: Dict[str, Any] = Depends(get_current_user)
-
-):
-
-  """Get venue operating hours"""
-
-  try:
-
-    venue = await venues_endpoint.get_item(venue_id, current_user)
-
-     
-
-    operating_hours = venue.operating_hours or []
-
-    return operating_hours
-
-     
-
-  except HTTPException:
-
-    raise
-
-  except Exception as e:
-
-    logger.error(f"Error getting operating hours for venue {venue_id}: {e}")
-
-    raise HTTPException(
-
-      status_code=status.HTTP_500_INTERNAL_SERVER_ERROR,
-
-      detail="Failed to get operating hours"
-
-    )
-
-
-
-
-
-# =============================================================================
-
-# SUBSCRIPTION MANAGEMENT ENDPOINTS
-
-# =============================================================================
-
-
-
-@router.put("/{venue_id}/subscription", 
-
-      response_model=ApiResponseDTO,
-
-      summary="Update subscription",
-
-      description="Update venue subscription plan and status")
-
-async def update_subscription(
-
-  venue_id: str,
-
-  subscription_plan: SubscriptionPlan,
-
-  subscription_status: SubscriptionStatus,
-
-  current_user: Dict[str, Any] = Depends(get_current_admin_user)
-
-):
-
-  """Update venue subscription"""
-
-  try:
-
-    # Validate venue access
-
-    venue = await venues_endpoint.get_item(venue_id, current_user)
-
-     
-
-    # Update subscription
-
-    repo = get_venue_repo()
-
-    await repo.update(venue_id, {
-
-      "subscription_plan": subscription_plan.value,
-
-      "subscription_status": subscription_status.value
-
-    })
-
-     
-
-    logger.info(f"Subscription updated for venue: {venue_id}")
-
-    return ApiResponseDTO(
-
-      success=True,
-
-      message="Subscription updated successfully"
-
-    )
-
-     
-
-  except HTTPException:
-
-    raise
-
-  except Exception as e:
-
-    logger.error(f"Error updating subscription for venue {venue_id}: {e}")
-
-    raise HTTPException(
-
-      status_code=status.HTTP_500_INTERNAL_SERVER_ERROR,
-
-      detail="Failed to update subscription"
-
-    )
-
-
-
-
-
-# =============================================================================
-
-# DATA MAINTENANCE ENDPOINTS
-
-# =============================================================================
-
-
-
-@router.post("/fix-venue-status", 
-
-       response_model=ApiResponseDTO,
-
-       summary="Fix venue status data",
-
-       description="Fix any venues with incorrect status values")
-
-async def fix_venue_status_data(
-
-  current_user: Dict[str, Any] = Depends(get_current_admin_user)
-
-):
-
-  """Fix venue status data for all venues"""
-
-  try:
-
-    # Only allow superadmin to run this
-
-    from  app.core.security import _get_user_role
-
-    user_role = await _get_user_role(current_user)
-
-    if user_role != 'superadmin':
-
-      raise HTTPException(
-
-        status_code=status.HTTP_403_FORBIDDEN,
-
-        detail="Only superadmin can run data maintenance"
-
-      )
-
-     
-
-    repo = get_venue_repo()
-
-    all_venues = await repo.get_all()
-
-     
-
-    fixed_count = 0
-
-    for venue in all_venues:
-
-      original_status = venue.get('status')
-
-      cleaned_venue = clean_venue_status(venue.copy())
-
-      new_status = cleaned_venue.get('status')
-
-       
-
-      # If status was changed, update the venue
-
-      if original_status != new_status:
-
-        await repo.update(venue['id'], {'status': new_status})
-
-        fixed_count += 1
-
-        logger.info(f"Fixed venue {venue['id']} status from {repr(original_status)} to {repr(new_status)}")
-
-     
-
-    logger.info(f"Venue status data maintenance completed. Fixed {fixed_count} venues.")
-
-     
-
-    return ApiResponseDTO(
-
-      success=True,
-
-      message=f"Venue status data fixed. Updated {fixed_count} venues.",
-
-      data={"fixed_count": fixed_count, "total_venues": len(all_venues)}
-
-    )
-
-     
-
-  except HTTPException:
-
-    raise
-
-  except Exception as e:
-
-    logger.error(f"Error fixing venue status data: {e}")
-
-    raise HTTPException(
-
-      status_code=status.HTTP_500_INTERNAL_SERVER_ERROR,
-
       detail="Failed to fix venue status data"
 
-    )
->>>>>>> 5c9ef0c4
+    )