--- conflicted
+++ resolved
@@ -398,15 +398,7 @@
         )
     
     # Check if user has venue assigned (except for superadmin)
-<<<<<<< HEAD
     venue_id = current_user.get('venue_id')
-=======
-    venue_ids = current_user.get('venue_ids', [])
-    venue_id = venue_ids[0] if venue_ids else None
-    
-    logger.info(f"User {current_user.get('id')} has venue_ids: {venue_ids}, using venue_id: {venue_id}")
-    
->>>>>>> 04b8e4f1
     if user_role != "superadmin" and not venue_id:
         raise HTTPException(
             status_code=status.HTTP_400_BAD_REQUEST,
@@ -414,7 +406,6 @@
         )
     
     try:
-<<<<<<< HEAD
         # Get comprehensive dashboard data
         dashboard_data = await _get_dashboard_service().get_venue_dashboard_data(venue_id, current_user)
         
@@ -467,10 +458,6 @@
                     }
                     for status, count in analytics["table_status_breakdown"].items()
                 ]
-=======
-        # Get comprehensive dashboard data using the new service method
-        comprehensive_data = await _get_dashboard_service().get_comprehensive_dashboard_data(venue_id, current_user)
->>>>>>> 04b8e4f1
         
         return ApiResponse(
             success=True,
@@ -576,13 +563,7 @@
         )
     
     # Check if user has venue assigned (except for superadmin)
-<<<<<<< HEAD
     venue_id = current_user.get('venue_id')
-=======
-    venue_ids = current_user.get('venue_ids', [])
-    venue_id = venue_ids[0] if venue_ids else None
-    
->>>>>>> 04b8e4f1
     if user_role != "superadmin" and not venue_id:
         raise HTTPException(
             status_code=status.HTTP_400_BAD_REQUEST,
