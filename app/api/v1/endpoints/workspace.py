"""
Enhanced Workspace Management API Endpoints
Refactored with standardized patterns, enhanced security, and comprehensive management
"""
from typing import List, Dict, Any, Optional
from fastapi import APIRouter, HTTPException, status, Depends, Query
from datetime import datetime

from app.models.schemas import Workspace, User, Venue
from app.models.dto import (
    WorkspaceCreateDTO, WorkspaceUpdateDTO, WorkspaceResponseDTO,
    ApiResponseDTO, PaginatedResponseDTO
)
from app.core.base_endpoint import BaseEndpoint
from app.database.firestore import get_workspace_repo, WorkspaceRepository
from app.core.security import get_current_user, get_current_admin_user, verify_workspace_access
from fastapi.security import HTTPBearer, HTTPAuthorizationCredentials
from app.core.logging_config import get_logger

logger = get_logger(__name__)
router = APIRouter()

# Optional authentication for debugging
security = HTTPBearer(auto_error=False)

async def get_current_user_optional(credentials: Optional[HTTPAuthorizationCredentials] = Depends(security)):
    """Get current user with optional authentication for debugging"""
    if not credentials:
        return None
    
    try:
        from app.core.security import verify_token
        from app.database.firestore import get_user_repo
        
        payload = verify_token(credentials.credentials)
        user_id = payload.get("sub")
        
        if not user_id:
            return None
            
        user_repo = get_user_repo()
        user_data = await user_repo.get_by_id(user_id)
        return user_data
    except:
        return None


@router.get("/test", 
            summary="Test workspace endpoint",
            description="Simple test endpoint to verify workspace router is working")
async def test_workspace_endpoint():
    """Test endpoint to verify workspace router is working"""
    return {
        "success": True,
        "message": "Workspace endpoint is working",
        "timestamp": datetime.utcnow().isoformat()
    }


@router.get("/list")
async def list_workspaces(
    page: int = Query(1, ge=1, description="Page number"),
    page_size: int = Query(10, ge=1, le=100, description="Items per page"),
    search: Optional[str] = Query(None, description="Search by name or description"),
    is_active: Optional[bool] = Query(None, description="Filter by active status"),
    current_user: Dict[str, Any] = Depends(get_current_user)
):
    """Alternative endpoint to list workspaces"""
    try:
        logger.info(f"List workspaces endpoint called by user: {current_user.get('id')}")
        
        filters = {}
        if is_active is not None:
            filters['is_active'] = is_active
        
        result = await workspaces_endpoint.get_items(
            page=page,
            page_size=page_size,
            search=search,
            filters=filters,
            current_user=current_user
        )
        
        logger.info(f"Workspaces returned: {len(result.data) if result.data else 0}")
        return result
        
    except Exception as e:
        logger.error(f"Error in list_workspaces: {str(e)}")
        raise HTTPException(
            status_code=status.HTTP_500_INTERNAL_SERVER_ERROR,
            detail=f"Failed to get workspaces: {str(e)}"
        )


@router.get("/public-debug")
async def public_debug_workspaces():
    """Public debug endpoint to test workspace access"""
    try:
        logger.info("Public debug workspaces called")
        
        # Check if we're in dev mode
        import os
        dev_mode = os.environ.get("DEV_MODE", "false").lower() == "true"
        
        if dev_mode:
            logger.info("Using development mode with mock data")
            from app.core.dev_mode import get_mock_workspace_repo
            repo = get_mock_workspace_repo()
        else:
            # Get workspace repository
            repo = get_workspace_repo()
        
        # Get all workspaces (for debugging)
        all_workspaces = await repo.get_all()
        
        return {
            "success": True,
            "message": "Public debug workspaces endpoint working",
            "dev_mode": dev_mode,
            "total_workspaces": len(all_workspaces),
            "workspaces": [
                {
                    "id": ws.get('id'),
                    "name": ws.get('display_name', ws.get('name')),
                    "is_active": ws.get('is_active', False)
                }
                for ws in all_workspaces[:5]  # Limit to first 5 for debugging
            ]
        }
    except Exception as e:
        logger.error(f"Error in public_debug_workspaces: {str(e)}")
        return {
            "success": False,
            "error": str(e),
            "message": "Public debug endpoint failed"
        }


class WorkspacesEndpoint(BaseEndpoint[Workspace, WorkspaceCreateDTO, WorkspaceUpdateDTO]):
    """Enhanced Workspaces endpoint with comprehensive management"""
    
    def __init__(self):
        super().__init__(
            model_class=Workspace,
            create_schema=WorkspaceCreateDTO,
            update_schema=WorkspaceUpdateDTO,
            collection_name="workspaces",
            require_auth=True,
            require_admin=True
        )
    
    def get_repository(self) -> WorkspaceRepository:
        # Check if we're in dev mode
        import os
        dev_mode = os.environ.get("DEV_MODE", "false").lower() == "true"
        
        if dev_mode:
            from app.core.dev_mode import get_mock_workspace_repo
            return get_mock_workspace_repo()
        else:
            return get_workspace_repo()
    
    async def _prepare_create_data(self, 
                                  data: Dict[str, Any], 
                                  current_user: Optional[Dict[str, Any]]) -> Dict[str, Any]:
        """Prepare workspace data before creation"""
        if current_user:
            data['owner_id'] = current_user['id']
        
        # Generate unique workspace name from display name
        display_name = data['display_name']
        workspace_name = self._generate_workspace_name(display_name)
        data['name'] = workspace_name
        
        # Set default values
        data['venue_ids'] = []
        data['is_active'] = True
        
        return data
    
    def _generate_workspace_name(self, display_name: str) -> str:
        """Generate unique workspace name from display name"""
        import re
        import uuid
        
        # Convert to lowercase and replace spaces/special chars with underscores
        name = re.sub(r'[^a-zA-Z0-9\s]', '', display_name.lower())
        name = re.sub(r'\s+', '_', name.strip())
        
        # Add unique suffix
        unique_suffix = str(uuid.uuid4())[:8]
        return f"{name}_{unique_suffix}"
    
    async def _validate_create_permissions(self, 
                                         data: Dict[str, Any], 
                                         current_user: Optional[Dict[str, Any]]):
        """Validate workspace creation permissions"""
        if not current_user:
            raise HTTPException(
                status_code=status.HTTP_401_UNAUTHORIZED,
                detail="Authentication required"
            )
        
        # Get user role properly
        from app.core.security import _get_user_role
        user_role = await _get_user_role(current_user)
        
        # Only superadmin can create workspaces
        if user_role != 'superadmin':
            raise HTTPException(
                status_code=status.HTTP_403_FORBIDDEN,
                detail="Only superadmin can create workspaces"
            )
    
    async def _validate_access_permissions(self, 
                                         item: Dict[str, Any], 
                                         current_user: Optional[Dict[str, Any]]):
        """Validate workspace access permissions"""
        if not current_user:
            raise HTTPException(
                status_code=status.HTTP_401_UNAUTHORIZED,
                detail="Authentication required"
            )
        
        # Get user role properly
        from app.core.security import _get_user_role
        user_role = await _get_user_role(current_user)
        
        # Superadmin can access all workspaces
        if user_role == 'superadmin':
            return
        
        # Users can only access their own workspace
        user_workspace_id = current_user.get('workspace_id')
        if user_workspace_id != item['id']:
            raise HTTPException(
                status_code=status.HTTP_403_FORBIDDEN,
                detail="Access denied: Not authorized for this workspace"
            )
    
    async def _filter_items_for_user(self, 
                                   items: List[Dict[str, Any]], 
                                   current_user: Optional[Dict[str, Any]]) -> List[Dict[str, Any]]:
        """Filter workspaces based on user permissions"""
        if not current_user:
            return []
        
        # Get user role properly
        from app.core.security import _get_user_role
        user_role = await _get_user_role(current_user)
        
        # Superadmin sees all workspaces
        if user_role == 'superadmin':
            return items
        
        # Regular users only see their workspace
        user_workspace_id = current_user.get('workspace_id')
        if user_workspace_id:
            return [item for item in items if item['id'] == user_workspace_id]
        
        return []
    
    async def get_workspace_statistics(self, 
                                     workspace_id: str,
                                     current_user: Dict[str, Any]) -> Dict[str, Any]:
        """Get comprehensive workspace statistics"""
        repo = self.get_repository()
        
        # Validate access
        workspace_data = await repo.get_by_id(workspace_id)
        if not workspace_data:
            raise HTTPException(
                status_code=status.HTTP_404_NOT_FOUND,
                detail="Workspace not found"
            )
        
        await self._validate_access_permissions(workspace_data, current_user)
        
        # Get related data
        from app.database.firestore import (
            get_venue_repo, get_user_repo, get_order_repo, get_menu_item_repo
        )
        
        venue_repo = get_venue_repo()
        user_repo = get_user_repo()
        order_repo = get_order_repo()
        menu_repo = get_menu_item_repo()
        
        # Get workspace venues
        venues = await venue_repo.get_by_workspace(workspace_id)
        active_venues = [venue for venue in venues if venue.get('is_active', False)]
        
        # Get workspace users
        users = await user_repo.get_by_workspace(workspace_id)
        active_users = [user for user in users if user.get('is_active', False)]
        
        # Get total orders across all venues
        total_orders = 0
        total_menu_items = 0
        
        for venue in venues:
            venue_id = venue['id']
            venue_orders = await order_repo.get_by_venue(venue_id, limit=1000)
            total_orders += len(venue_orders)
            
            venue_menu_items = await menu_repo.get_by_venue(venue_id)
            total_menu_items += len(venue_menu_items)
        
        return {
            "workspace_id": workspace_id,
            "workspace_name": workspace_data.get('display_name'),
            "total_venues": len(venues),
            "active_venues": len(active_venues),
            "total_users": len(users),
            "active_users": len(active_users),
            "total_orders": total_orders,
            "total_menu_items": total_menu_items,
            "created_at": workspace_data.get('created_at'),
            "is_active": workspace_data.get('is_active', False)
        }
    
    async def transfer_ownership(self, 
                               workspace_id: str,
                               new_owner_id: str,
                               current_user: Dict[str, Any]) -> bool:
        """Transfer workspace ownership to another user"""
        repo = self.get_repository()
        
        # Validate current ownership
        workspace_data = await repo.get_by_id(workspace_id)
        if not workspace_data:
            raise HTTPException(
                status_code=status.HTTP_404_NOT_FOUND,
                detail="Workspace not found"
            )
        
        if workspace_data.get('owner_id') != current_user['id']:
            raise HTTPException(
                status_code=status.HTTP_403_FORBIDDEN,
                detail="Only workspace owner can transfer ownership"
            )
        
        # Validate new owner exists and is in the workspace
        from app.database.firestore import get_user_repo
        user_repo = get_user_repo()
        
        new_owner = await user_repo.get_by_id(new_owner_id)
        if not new_owner:
            raise HTTPException(
                status_code=status.HTTP_404_NOT_FOUND,
                detail="New owner not found"
            )
        
        if new_owner.get('workspace_id') != workspace_id:
            raise HTTPException(
                status_code=status.HTTP_400_BAD_REQUEST,
                detail="New owner must be a member of the workspace"
            )
        
        # Transfer ownership
        await repo.update(workspace_id, {"owner_id": new_owner_id})
        
        logger.info(f"Workspace ownership transferred: {workspace_id} -> {new_owner_id}")
        return True


# Initialize endpoint
workspaces_endpoint = WorkspacesEndpoint()


# =============================================================================
# WORKSPACE MANAGEMENT ENDPOINTS
# =============================================================================

<<<<<<< HEAD
@router.get("", 
=======
@router.get("/", 
>>>>>>> 5c9ef0c4
            response_model=PaginatedResponseDTO,
            summary="Get workspaces (default)",
            description="Get paginated list of workspaces - default endpoint")
async def get_workspaces_default(
    page: int = Query(1, ge=1, description="Page number"),
    page_size: int = Query(10, ge=1, le=100, description="Items per page"),
    search: Optional[str] = Query(None, description="Search by name or description"),
    is_active: Optional[bool] = Query(None, description="Filter by active status"),
    current_user: Dict[str, Any] = Depends(get_current_user)
):
    """Get workspaces with pagination and filtering - default endpoint"""
    try:
        logger.info(f"Default workspaces endpoint called by user: {current_user.get('id')}")
        
        filters = {}
        if is_active is not None:
            filters['is_active'] = is_active
        
        result = await workspaces_endpoint.get_items(
            page=page,
            page_size=page_size,
            search=search,
            filters=filters,
            current_user=current_user
        )
        
        logger.info(f"Workspaces returned: {len(result.data) if result.data else 0}")
        return result
        
    except Exception as e:
        logger.error(f"Error in get_workspaces_default: {str(e)}")
        raise HTTPException(
            status_code=status.HTTP_500_INTERNAL_SERVER_ERROR,
            detail=f"Failed to get workspaces: {str(e)}"
        )


@router.get("/debug", 
            summary="Debug workspaces endpoint",
            description="Debug endpoint to check workspace access with authentication")
async def debug_workspaces(
    current_user: Dict[str, Any] = Depends(get_current_user_optional)
):
    """Debug endpoint to check workspace access"""
    try:
        logger.info(f"Debug workspaces endpoint called")
        
        if not current_user:
            return {
                "success": False,
                "message": "No authentication provided",
                "authenticated": False
            }
        
        logger.info(f"Debug workspaces endpoint called by user: {current_user.get('id')}")
        
        # Get workspace repository
        repo = get_workspace_repo()
        
        # Get all workspaces (for debugging)
        all_workspaces = await repo.get_all()
        
        # Get user role
        from app.core.security import _get_user_role
        user_role = await _get_user_role(current_user)
        
        return {
            "success": True,
            "message": "Debug workspaces endpoint working",
            "authenticated": True,
            "user_id": current_user.get('id'),
            "user_role": user_role,
            "user_workspace_id": current_user.get('workspace_id'),
            "total_workspaces": len(all_workspaces),
            "workspaces": [
                {
                    "id": ws.get('id'),
                    "name": ws.get('display_name', ws.get('name')),
                    "is_active": ws.get('is_active', False)
                }
                for ws in all_workspaces[:5]  # Limit to first 5 for debugging
            ]
        }
    except Exception as e:
        logger.error(f"Error in debug_workspaces: {str(e)}")
        return {
            "success": False,
            "error": str(e),
            "message": "Debug endpoint failed"
        }

<<<<<<< HEAD
@router.post("", 
=======
@router.post("/", 
>>>>>>> 5c9ef0c4
             response_model=ApiResponseDTO,
             status_code=status.HTTP_201_CREATED,
             summary="Create workspace",
             description="Create a new workspace")
async def create_workspace(
    workspace_data: WorkspaceCreateDTO,
    current_user: Dict[str, Any] = Depends(get_current_user)
):
    """Create a new workspace"""
    return await workspaces_endpoint.create_item(workspace_data, current_user)


@router.get("/all", 
            response_model=PaginatedResponseDTO,
            summary="Get workspaces",
            description="Get paginated list of workspaces")
async def get_workspaces(
    page: int = Query(1, ge=1, description="Page number"),
    page_size: int = Query(10, ge=1, le=100, description="Items per page"),
    search: Optional[str] = Query(None, description="Search by name or description"),
    is_active: Optional[bool] = Query(None, description="Filter by active status"),
    current_user: Dict[str, Any] = Depends(get_current_user)
):
    """Get workspaces with pagination and filtering"""
    try:
        logger.info(f"Workspaces endpoint called by user: {current_user.get('id')}")
        
        filters = {}
        if is_active is not None:
            filters['is_active'] = is_active
        
        result = await workspaces_endpoint.get_items(
            page=page,
            page_size=page_size,
            search=search,
            filters=filters,
            current_user=current_user
        )
        
        logger.info(f"Workspaces returned: {len(result.data) if result.data else 0}")
        return result
        
    except Exception as e:
        logger.error(f"Error in get_workspaces: {str(e)}")
        raise HTTPException(
            status_code=status.HTTP_500_INTERNAL_SERVER_ERROR,
            detail=f"Failed to get workspaces: {str(e)}"
        )





@router.get("/{workspace_id}", 
            response_model=WorkspaceResponseDTO,
            summary="Get workspace by ID",
            description="Get specific workspace by ID")
async def get_workspace(
    workspace_id: str,
    current_user: Dict[str, Any] = Depends(get_current_admin_user)
):
    """Get workspace by ID"""
    return await workspaces_endpoint.get_item(workspace_id, current_user)


@router.put("/{workspace_id}", 
            response_model=ApiResponseDTO,
            summary="Update workspace",
            description="Update workspace information")
async def update_workspace(
    workspace_id: str,
    workspace_update: WorkspaceUpdateDTO,
    current_user: Dict[str, Any] = Depends(get_current_admin_user)
):
    """Update workspace information"""
    return await workspaces_endpoint.update_item(workspace_id, workspace_update, current_user)


@router.delete("/{workspace_id}", 
               response_model=ApiResponseDTO,
               summary="Delete workspace",
               description="Deactivate workspace (soft delete)")
async def delete_workspace(
    workspace_id: str,
    current_user: Dict[str, Any] = Depends(get_current_admin_user)
):
    """Delete workspace (soft delete by deactivating)"""
    return await workspaces_endpoint.delete_item(workspace_id, current_user, soft_delete=True)


@router.post("/{workspace_id}/activate", 
             response_model=ApiResponseDTO,
             summary="Activate workspace",
             description="Activate deactivated workspace")
async def activate_workspace(
    workspace_id: str,
    current_user: Dict[str, Any] = Depends(get_current_admin_user)
):
    """Activate workspace"""
    try:
        repo = get_workspace_repo()
        
        # Check if workspace exists
        workspace = await repo.get_by_id(workspace_id)
        if not workspace:
            raise HTTPException(
                status_code=status.HTTP_404_NOT_FOUND,
                detail="Workspace not found"
            )
        
        # Validate permissions
        await workspaces_endpoint._validate_access_permissions(workspace, current_user)
        
        # Activate workspace
        await repo.update(workspace_id, {"is_active": True})
        
        logger.info(f"Workspace activated: {workspace_id}")
        return ApiResponseDTO(
            success=True,
            message="Workspace activated successfully"
        )
        
    except HTTPException:
        raise
    except Exception as e:
        logger.error(f"Error activating workspace: {e}")
        raise HTTPException(
            status_code=status.HTTP_500_INTERNAL_SERVER_ERROR,
            detail="Failed to activate workspace"
        )


# =============================================================================
# WORKSPACE CONTENT ENDPOINTS
# =============================================================================

@router.get("/{workspace_id}/venues", 
            response_model=List[Venue],
            summary="Get workspace venues",
            description="Get all venues in workspace")
async def get_workspace_venues(
    workspace_id: str,
    current_user: Dict[str, Any] = Depends(get_current_admin_user)
):
    """Get venues in workspace"""
    try:
        # Verify workspace access
        await verify_workspace_access(workspace_id, current_user)
        
        from app.database.firestore import get_venue_repo
        venue_repo = get_venue_repo()
        venues_data = await venue_repo.get_by_workspace(workspace_id)
        
        venues = [Venue(**venue) for venue in venues_data]
        
        logger.info(f"Retrieved {len(venues)} venues for workspace: {workspace_id}")
        return venues
        
    except HTTPException:
        raise
    except Exception as e:
        logger.error(f"Error getting workspace venues: {e}")
        raise HTTPException(
            status_code=status.HTTP_500_INTERNAL_SERVER_ERROR,
            detail="Failed to get workspace venues"
        )


@router.get("/{workspace_id}/users", 
            response_model=List[User],
            summary="Get workspace users",
            description="Get all users in workspace")
async def get_workspace_users(
    workspace_id: str,
    current_user: Dict[str, Any] = Depends(get_current_admin_user)
):
    """Get users in workspace"""
    try:
        # Verify workspace access
        await verify_workspace_access(workspace_id, current_user)
        
        from app.database.firestore import get_user_repo
        user_repo = get_user_repo()
        users_data = await user_repo.get_by_workspace(workspace_id)
        
        users = [User.from_dict(user) for user in users_data]
        
        logger.info(f"Retrieved {len(users)} users for workspace: {workspace_id}")
        return users
        
    except HTTPException:
        raise
    except Exception as e:
        logger.error(f"Error getting workspace users: {e}")
        raise HTTPException(
            status_code=status.HTTP_500_INTERNAL_SERVER_ERROR,
            detail="Failed to get workspace users"
        )


# =============================================================================
# WORKSPACE ANALYTICS ENDPOINTS
# =============================================================================

@router.get("/{workspace_id}/statistics", 
            response_model=Dict[str, Any],
            summary="Get workspace statistics",
            description="Get comprehensive workspace statistics")
async def get_workspace_statistics(
    workspace_id: str,
    current_user: Dict[str, Any] = Depends(get_current_admin_user)
):
    """Get workspace statistics"""
    try:
        statistics = await workspaces_endpoint.get_workspace_statistics(workspace_id, current_user)
        
        logger.info(f"Statistics retrieved for workspace: {workspace_id}")
        return statistics
        
    except HTTPException:
        raise
    except Exception as e:
        logger.error(f"Error getting workspace statistics: {e}")
        raise HTTPException(
            status_code=status.HTTP_500_INTERNAL_SERVER_ERROR,
            detail="Failed to get workspace statistics"
        )


@router.get("/{workspace_id}/analytics/summary", 
            response_model=Dict[str, Any],
            summary="Get workspace analytics summary",
            description="Get workspace analytics summary")
async def get_workspace_analytics_summary(
    workspace_id: str,
    current_user: Dict[str, Any] = Depends(get_current_admin_user)
):
    """Get workspace analytics summary"""
    try:
        # Verify workspace access
        await verify_workspace_access(workspace_id, current_user)
        
        from app.database.firestore import get_venue_repo, get_order_repo
        venue_repo = get_venue_repo()
        order_repo = get_order_repo()
        
        # Get workspace venues
        venues = await venue_repo.get_by_workspace(workspace_id)
        
        # Calculate analytics
        total_revenue = 0.0
        total_orders = 0
        active_venues = 0
        
        for venue in venues:
            if venue.get('is_active', False):
                active_venues += 1
            
            venue_id = venue['id']
            orders = await order_repo.get_by_venue(venue_id, limit=1000)
            
            for order in orders:
                if order.get('payment_status') == 'paid':
                    total_revenue += order.get('total_amount', 0)
                total_orders += 1
        
        average_order_value = total_revenue / total_orders if total_orders > 0 else 0
        
        analytics = {
            "workspace_id": workspace_id,
            "total_venues": len(venues),
            "active_venues": active_venues,
            "total_orders": total_orders,
            "total_revenue": total_revenue,
            "average_order_value": average_order_value,
            "period": "all_time"
        }
        
        logger.info(f"Analytics summary retrieved for workspace: {workspace_id}")
        return analytics
        
    except HTTPException:
        raise
    except Exception as e:
        logger.error(f"Error getting workspace analytics: {e}")
        raise HTTPException(
            status_code=status.HTTP_500_INTERNAL_SERVER_ERROR,
            detail="Failed to get workspace analytics"
        )


# =============================================================================
# WORKSPACE MANAGEMENT ENDPOINTS
# =============================================================================

@router.post("/{workspace_id}/transfer-ownership", 
             response_model=ApiResponseDTO,
             summary="Transfer workspace ownership",
             description="Transfer workspace ownership to another user")
async def transfer_workspace_ownership(
    workspace_id: str,
    new_owner_id: str,
    current_user: Dict[str, Any] = Depends(get_current_admin_user)
):
    """Transfer workspace ownership"""
    try:
        success = await workspaces_endpoint.transfer_ownership(
            workspace_id, new_owner_id, current_user
        )
        
        if success:
            return ApiResponseDTO(
                success=True,
                message="Workspace ownership transferred successfully"
            )
        else:
            raise HTTPException(
                status_code=status.HTTP_400_BAD_REQUEST,
                detail="Failed to transfer ownership"
            )
            
    except HTTPException:
        raise
    except Exception as e:
        logger.error(f"Error transferring workspace ownership: {e}")
        raise HTTPException(
            status_code=status.HTTP_500_INTERNAL_SERVER_ERROR,
            detail="Failed to transfer ownership"
        )


@router.post("/{workspace_id}/add-venue", 
             response_model=ApiResponseDTO,
             summary="Add venue to workspace",
             description="Add existing venue to workspace")
async def add_venue_to_workspace(
    workspace_id: str,
    venue_id: str,
    current_user: Dict[str, Any] = Depends(get_current_admin_user)
):
    """Add venue to workspace"""
    try:
        # Verify workspace access
        await verify_workspace_access(workspace_id, current_user)
        
        # Verify venue exists and user has access
        from app.database.firestore import get_venue_repo
        venue_repo = get_venue_repo()
        
        venue = await venue_repo.get_by_id(venue_id)
        if not venue:
            raise HTTPException(
                status_code=status.HTTP_404_NOT_FOUND,
                detail="Venue not found"
            )
        
        # Update venue workspace
        await venue_repo.update(venue_id, {"workspace_id": workspace_id})
        
        # Update workspace venue list
        repo = get_workspace_repo()
        workspace = await repo.get_by_id(workspace_id)
        venue_ids = workspace.get('venue_ids', [])
        
        if venue_id not in venue_ids:
            venue_ids.append(venue_id)
            await repo.update(workspace_id, {"venue_ids": venue_ids})
        
        logger.info(f"Venue {venue_id} added to workspace {workspace_id}")
        return ApiResponseDTO(
            success=True,
            message="Venue added to workspace successfully"
        )
        
    except HTTPException:
        raise
    except Exception as e:
        logger.error(f"Error adding venue to workspace: {e}")
        raise HTTPException(
            status_code=status.HTTP_500_INTERNAL_SERVER_ERROR,
            detail="Failed to add venue to workspace"
        )


@router.delete("/{workspace_id}/remove-venue/{venue_id}", 
               response_model=ApiResponseDTO,
               summary="Remove venue from workspace",
               description="Remove venue from workspace")
async def remove_venue_from_workspace(
    workspace_id: str,
    venue_id: str,
    current_user: Dict[str, Any] = Depends(get_current_admin_user)
):
    """Remove venue from workspace"""
    try:
        # Verify workspace access
        await verify_workspace_access(workspace_id, current_user)
        
        # Update workspace venue list
        repo = get_workspace_repo()
        workspace = await repo.get_by_id(workspace_id)
        venue_ids = workspace.get('venue_ids', [])
        
        if venue_id in venue_ids:
            venue_ids.remove(venue_id)
            await repo.update(workspace_id, {"venue_ids": venue_ids})
        
        # Optionally remove workspace from venue
        from app.database.firestore import get_venue_repo
        venue_repo = get_venue_repo()
        await venue_repo.update(venue_id, {"workspace_id": None})
        
        logger.info(f"Venue {venue_id} removed from workspace {workspace_id}")
        return ApiResponseDTO(
            success=True,
            message="Venue removed from workspace successfully"
        )
        
    except HTTPException:
        raise
    except Exception as e:
        logger.error(f"Error removing venue from workspace: {e}")
        raise HTTPException(
            status_code=status.HTTP_500_INTERNAL_SERVER_ERROR,
            detail="Failed to remove venue from workspace"
        )


# =============================================================================
# WORKSPACE ONBOARDING ENDPOINTS (Consolidated from workspace_onboarding.py)
# =============================================================================

@router.post("/onboard", 
             response_model=Dict[str, Any],
             status_code=status.HTTP_201_CREATED,
             summary="Complete Workspace Onboarding",
             description="Create workspace with default venue and superadmin user")
async def create_workspace_with_venue(workspace_data: Dict[str, Any]):
    """
    Complete workspace onboarding process:
    - Creates workspace
    - Creates default venue with operating hours
    - Creates superadmin user
    - Generates initial tables with QR codes
    - Sets up default permissions
    """
    try:
        from app.services.workspace_onboarding_service import workspace_onboarding_service
        
        result = await workspace_onboarding_service.create_workspace_with_venue(workspace_data)
        
        logger.info(f"Workspace onboarding completed: {result.workspace_id}")
        return result
        
    except HTTPException:
        raise
    except Exception as e:
        logger.error(f"Workspace onboarding failed: {e}")
        raise HTTPException(
            status_code=status.HTTP_500_INTERNAL_SERVER_ERROR,
            detail="Workspace onboarding failed"
        )


@router.post("/validate-workspace-data",
             response_model=Dict[str, Any],
             summary="Validate Workspace Data",
             description="Validate workspace data before creation")
async def validate_workspace_data(workspace_data: Dict[str, Any]):
    """
    Validate workspace data without creating it
    """
    try:
        # This would call validation methods from the service
        validation_result = {
            "valid": True,
            "errors": [],
            "warnings": []
        }
        
        # Check workspace name uniqueness
        workspace_repo = get_workspace_repo()
        
        existing_workspace = await workspace_repo.query([
            ('name', '==', workspace_data.get('workspace_name', '').lower().strip())
        ])
        
        if existing_workspace:
            validation_result["valid"] = False
            validation_result["errors"].append("Workspace name already exists")
        
        # Check email uniqueness
        from app.database.firestore import get_user_repo
        user_repo = get_user_repo()
        
        owner_email = workspace_data.get('owner_details', {}).get('email', '').lower()
        if owner_email:
            existing_user = await user_repo.query([
                ('email', '==', owner_email)
            ])
            
            if existing_user:
                validation_result["valid"] = False
                validation_result["errors"].append("Email address already registered")
        
        return validation_result
        
    except Exception as e:
        logger.error(f"Workspace validation error: {e}")
        raise HTTPException(
            status_code=status.HTTP_500_INTERNAL_SERVER_ERROR,
            detail="Validation failed"
        )


@router.post("/{workspace_id}/create-user",
             response_model=ApiResponseDTO,
             status_code=status.HTTP_201_CREATED,
             summary="Create Venue User",
             description="Create Admin or Operator user for a venue")
async def create_venue_user(
    workspace_id: str,
    user_data: Dict[str, Any],
    current_user: Dict[str, Any] = Depends(get_current_user)
):
    """
    Create a new user (Admin/Operator) for a venue
    - SuperAdmin can create Admin users
    - Admin can create Operator users
    - One role per venue constraint enforced
    """
    try:
        from app.services.role_permission_service import role_permission_service
        
        user_id = await role_permission_service.create_venue_user(
            creator_id=current_user["id"],
            venue_id=user_data.get("venue_id"),
            user_data=user_data
        )
        
        logger.info(f"Venue user created: {user_id} with role {user_data.get('role')}")
        
        return ApiResponseDTO(
            success=True,
            message=f"{user_data.get('role', 'User')} created successfully",
            data={"user_id": user_id}
        )
        
    except HTTPException:
        raise
    except Exception as e:
        logger.error(f"User creation failed: {e}")
        raise HTTPException(
            status_code=status.HTTP_500_INTERNAL_SERVER_ERROR,
            detail="Failed to create user"
        )


@router.get("/{workspace_id}/info",
            response_model=Dict[str, Any],
            summary="Get Workspace Information",
            description="Get current workspace information and statistics")
async def get_workspace_info(
    workspace_id: str,
    current_user: Dict[str, Any] = Depends(get_current_user)
):
    """
    Get workspace information for current user
    """
    try:
        workspace_repo = get_workspace_repo()
        
        workspace = await workspace_repo.get_by_id(workspace_id)
        if not workspace:
            raise HTTPException(
                status_code=status.HTTP_404_NOT_FOUND,
                detail="Workspace not found"
            )
        
        # Validate access
        await workspaces_endpoint._validate_access_permissions(workspace, current_user)
        
        # Filter sensitive information based on user role
        user_role = current_user.get("role")
        
        workspace_info = {
            "id": workspace["id"],
            "name": workspace.get("display_name"),
            "business_type": workspace.get("business_type"),
            "status": workspace.get("status"),
            "total_venues": workspace.get("total_venues", 0),
            "total_users": workspace.get("total_users", 0),
            "created_at": workspace.get("created_at"),
            "features_enabled": workspace.get("features_enabled", [])
        }
        
        # Add additional info for SuperAdmin
        if user_role == "superadmin":
            workspace_info.update({
                "subscription_plan": workspace.get("subscription_plan"),
                "trial_ends_at": workspace.get("trial_ends_at"),
                "max_venues": workspace.get("max_venues"),
                "max_users": workspace.get("max_users"),
                "venue_ids": workspace.get("venue_ids", [])
            })
        
        return {
            "success": True,
            "data": workspace_info
        }
        
    except HTTPException:
        raise
    except Exception as e:
        logger.error(f"Workspace info retrieval failed: {e}")
        raise HTTPException(
            status_code=status.HTTP_500_INTERNAL_SERVER_ERROR,
            detail="Failed to get workspace information"
        )<|MERGE_RESOLUTION|>--- conflicted
+++ resolved
@@ -372,11 +372,7 @@
 # WORKSPACE MANAGEMENT ENDPOINTS
 # =============================================================================
 
-<<<<<<< HEAD
-@router.get("", 
-=======
 @router.get("/", 
->>>>>>> 5c9ef0c4
             response_model=PaginatedResponseDTO,
             summary="Get workspaces (default)",
             description="Get paginated list of workspaces - default endpoint")
@@ -468,11 +464,7 @@
             "message": "Debug endpoint failed"
         }
 
-<<<<<<< HEAD
-@router.post("", 
-=======
 @router.post("/", 
->>>>>>> 5c9ef0c4
              response_model=ApiResponseDTO,
              status_code=status.HTTP_201_CREATED,
              summary="Create workspace",
