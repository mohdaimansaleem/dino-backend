--- conflicted
+++ resolved
@@ -301,11 +301,7 @@
 # ORDER MANAGEMENT ENDPOINTS
 # =============================================================================
 
-<<<<<<< HEAD
-@router.get("", 
-=======
 @router.get("/", 
->>>>>>> 5c9ef0c4
             response_model=PaginatedResponseDTO,
             summary="Get orders",
             description="Get paginated list of orders")
@@ -337,11 +333,7 @@
     )
 
 
-<<<<<<< HEAD
-@router.post("", 
-=======
 @router.post("/", 
->>>>>>> 5c9ef0c4
              response_model=ApiResponseDTO,
              status_code=status.HTTP_201_CREATED,
              summary="Create order",
