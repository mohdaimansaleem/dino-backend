--- conflicted
+++ resolved
@@ -25,7 +25,6 @@
 router = APIRouter()
 
 
-<<<<<<< HEAD
 @router.websocket("/")
 async def root_websocket_endpoint(
     websocket: WebSocket,
@@ -134,14 +133,8 @@
         await connection_manager.disconnect(websocket)
 
 
-=======
-
-
-
-@router.websocket("/")
-
-async def root_websocket_endpoint(
-
+@router.websocket("/venue/{venue_id}")
+async def venue_websocket_endpoint(
     websocket: WebSocket,
 
     token: Optional[str] = Query(None, description="JWT authentication token"),
@@ -167,230 +160,6 @@
     """
 
     try:
-
-        # Check if JWT auth is disabled (development mode)
-
-        from app.core.config import settings
-
-        if not settings.is_jwt_auth_enabled:
-
-            # Use development user
-
-            from app.core.security import get_development_user
-
-            user_data = await get_development_user()
-
-            logger.info("Using development user for WebSocket connection")
-
-        else:
-
-            # Authenticate user with JWT
-
-            if not token:
-
-                await websocket.close(code=1008, reason="Authentication token required")
-
-                return
-
-            
-
-            user_data = await authenticate_websocket_user(token)
-
-            if not user_data:
-
-                await websocket.close(code=1008, reason="Invalid authentication token")
-
-                return
-
-        
-
-        # Determine connection type
-
-        if venue_id:
-
-            # Venue connection
-
-            # Check if user has access to this venue
-
-            user_venue_id = user_data.get("venue_id")
-
-            user_role = user_data.get("role")
-
-            
-
-            # SuperAdmin can access any venue, others must match venue_id
-
-            if user_role != "superadmin" and user_venue_id != venue_id:
-
-                await websocket.close(code=1008, reason="Access denied to this venue")
-
-                return
-
-            
-
-            # Validate venue exists
-
-            from app.core.dependency_injection import get_repository_manager
-
-            repo_manager = get_repository_manager()
-
-            venue_repo = repo_manager.get_repository('venue')
-
-            
-
-            venue = await venue_repo.get_by_id(venue_id)
-
-            if not venue:
-
-                await websocket.close(code=1008, reason="Venue not found")
-
-                return
-
-            
-
-            if not venue.get("is_active", False):
-
-                await websocket.close(code=1008, reason="Venue is not active")
-
-                return
-
-            
-
-            # Connect to venue WebSocket
-
-            await connection_manager.connect_to_venue(websocket, venue_id, user_data)
-
-            logger.info(f"User {user_data.get('email')} connected to venue {venue_id} WebSocket via root endpoint")
-
-            
-
-        elif user_id:
-
-            # User connection
-
-            # Check if user can access this user_id
-
-            authenticated_user_id = user_data.get("id")
-
-            user_role = user_data.get("role")
-
-            
-
-            # Users can only access their own WebSocket, unless they're superadmin
-
-            if user_role != "superadmin" and authenticated_user_id != user_id:
-
-                await websocket.close(code=1008, reason="Access denied")
-
-                return
-
-            
-
-            # Connect to user WebSocket
-
-            await connection_manager.connect_user(websocket, user_id, user_data)
-
-            logger.info(f"User {user_data.get('email')} connected to personal WebSocket via root endpoint")
-
-            
-
-        else:
-
-            await websocket.close(code=1008, reason="Either venue_id or user_id must be provided")
-
-            return
-
-        
-
-        # Keep connection alive and handle messages
-
-        while True:
-
-            try:
-
-                # Wait for messages from client
-
-                message = await websocket.receive_text()
-
-                await connection_manager.handle_message(websocket, message)
-
-                
-
-            except WebSocketDisconnect:
-
-                logger.info(f"User {user_data.get('email')} disconnected from WebSocket")
-
-                break
-
-            except Exception as e:
-
-                logger.error(f"Error in root WebSocket: {e}")
-
-                break
-
-    
-
-    except WebSocketDisconnect:
-
-        logger.info("WebSocket disconnected")
-
-    except Exception as e:
-
-        logger.error(f"Root WebSocket error: {e}")
-
-        if websocket.client_state.name != "DISCONNECTED":
-
-            await websocket.close(code=1011, reason="Internal server error")
-
-    
-
-    finally:
-
-        # Clean up connection
-
-        await connection_manager.disconnect(websocket)
-
-
-
-
-
->>>>>>> 04b8e4f1
-@router.websocket("/venue/{venue_id}")
-
-async def venue_websocket_endpoint(
-
-    websocket: WebSocket,
-
-    venue_id: str,
-
-    token: Optional[str] = Query(None, description="JWT authentication token")
-
-):
-
-    """
-
-    WebSocket endpoint for venue-specific real-time updates
-
-    
-
-    Connects users to a venue's real-time feed for:
-
-    - New order notifications
-
-    - Order status updates
-
-    - Table status changes
-
-    - System notifications
-
-    """
-
-    user_data = None
-
-    
-
-    try:
-<<<<<<< HEAD
         # Check if JWT auth is disabled (development mode)
         from app.core.config import settings
         if not settings.is_jwt_auth_enabled:
@@ -408,7 +177,122 @@
             if not user_data:
                 await websocket.close(code=1008, reason="Invalid authentication token")
                 return
-=======
+        
+        # Check if user has access to this venue
+        user_venue_id = user_data.get("venue_id")
+        user_role = user_data.get("role")
+        
+        # SuperAdmin can access any venue, others must match venue_id
+        if user_role != "superadmin" and user_venue_id != venue_id:
+            await websocket.close(code=1008, reason="Access denied to this venue")
+            return
+        
+        # Validate venue exists
+        from app.core.dependency_injection import get_repository_manager
+        repo_manager = get_repository_manager()
+        venue_repo = repo_manager.get_repository('venue')
+        
+        venue = await venue_repo.get_by_id(venue_id)
+        if not venue:
+            await websocket.close(code=1008, reason="Venue not found")
+            return
+        
+        if not venue.get("is_active", False):
+            await websocket.close(code=1008, reason="Venue is not active")
+            return
+        
+        # Connect to venue WebSocket
+        await connection_manager.connect_to_venue(websocket, venue_id, user_data)
+        
+        logger.info(f"User {user_data.get('email')} connected to venue {venue_id} WebSocket")
+        
+        # Keep connection alive and handle messages
+
+        while True:
+
+            try:
+
+                # Wait for messages from client
+
+                message = await websocket.receive_text()
+
+                await connection_manager.handle_message(websocket, message)
+
+                
+
+            except WebSocketDisconnect:
+
+                logger.info(f"User {user_data.get('email')} disconnected from WebSocket")
+
+                break
+
+            except Exception as e:
+
+                logger.error(f"Error in root WebSocket: {e}")
+
+                break
+
+    
+
+    except WebSocketDisconnect:
+
+        logger.info("WebSocket disconnected")
+
+    except Exception as e:
+
+        logger.error(f"Root WebSocket error: {e}")
+
+        if websocket.client_state.name != "DISCONNECTED":
+
+            await websocket.close(code=1011, reason="Internal server error")
+
+    
+
+    finally:
+
+        # Clean up connection
+
+        await connection_manager.disconnect(websocket)
+
+
+
+
+
+@router.websocket("/venue/{venue_id}")
+
+async def venue_websocket_endpoint(
+
+    websocket: WebSocket,
+
+    venue_id: str,
+
+    token: Optional[str] = Query(None, description="JWT authentication token")
+
+):
+
+    """
+
+    WebSocket endpoint for venue-specific real-time updates
+
+    
+
+    Connects users to a venue's real-time feed for:
+
+    - New order notifications
+
+    - Order status updates
+
+    - Table status changes
+
+    - System notifications
+
+    """
+
+    user_data = None
+
+    
+
+    try:
 
         # Check if JWT auth is disabled (development mode)
 
@@ -444,7 +328,6 @@
 
                 return
 
->>>>>>> 04b8e4f1
         
 
         # Check if user has access to this venue
@@ -588,7 +471,6 @@
     
 
     try:
-<<<<<<< HEAD
         # Check if JWT auth is disabled (development mode)
         from app.core.config import settings
         if not settings.is_jwt_auth_enabled:
@@ -606,43 +488,6 @@
             if not user_data:
                 await websocket.close(code=1008, reason="Invalid authentication token")
                 return
-=======
-
-        # Check if JWT auth is disabled (development mode)
-
-        from app.core.config import settings
-
-        if not settings.is_jwt_auth_enabled:
-
-            # Use development user
-
-            from app.core.security import get_development_user
-
-            user_data = await get_development_user()
-
-            logger.info("Using development user for WebSocket connection")
-
-        else:
-
-            # Authenticate user with JWT
-
-            if not token:
-
-                await websocket.close(code=1008, reason="Authentication token required")
-
-                return
-
-            
-
-            user_data = await authenticate_websocket_user(token)
-
-            if not user_data:
-
-                await websocket.close(code=1008, reason="Invalid authentication token")
-
-                return
-
->>>>>>> 04b8e4f1
         
 
         # Check if user can access this user_id
@@ -918,7 +763,6 @@
         )
 
 
-<<<<<<< HEAD
 @router.get("/auth-status")
 async def get_websocket_auth_status():
     """Get WebSocket authentication status for debugging"""
@@ -939,105 +783,60 @@
     }
 
 
-=======
-
-
-
-@router.get("/auth-status")
-
-async def get_websocket_auth_status():
-
-    """Get WebSocket authentication status for debugging"""
-
-    from app.core.config import settings
-
-    return {
-
-        "success": True,
-
-        "data": {
-
-            "jwt_auth_enabled": settings.is_jwt_auth_enabled,
-
-            "environment": settings.ENVIRONMENT,
-
-            "auth_mode": "JWT" if settings.is_jwt_auth_enabled else "Development",
-
-            "dev_user_id": settings.DEV_USER_ID if not settings.is_jwt_auth_enabled else None,
-
-            "websocket_endpoints": {
-
-                "venue": "/api/v1/ws/venue/{venue_id}",
-
-                "user": "/api/v1/ws/user/{user_id}",
-
-                "token_required": settings.is_jwt_auth_enabled
-
-            }
+@router.post("/test/order-notification")
+
+async def test_order_notification(test_data: dict):
+
+    """Test endpoint to send a sample order notification"""
+
+    try:
+
+        venue_id = test_data.get("venue_id")
+
+        if not venue_id:
+
+            raise HTTPException(
+
+                status_code=status.HTTP_400_BAD_REQUEST,
+
+                detail="venue_id is required"
+
+            )
+
+        
+
+        # Create sample order data
+
+        sample_order = {
+
+            "id": "test-order-123",
+
+            "order_number": "ORD-TEST-001",
+
+            "venue_id": venue_id,
+
+            "total_amount": 25.50,
+
+            "table_id": "test-table-1",
+
+            "table_number": "T1",
+
+            "status": "pending",
+
+            "payment_status": "pending",
+
+            "customer_name": "Test Customer",
+
+            "items": [
+
+                {"name": "Test Item", "quantity": 2, "price": 12.75}
+
+            ],
+
+            "created_at": "2024-01-01T12:00:00Z"
 
         }
 
-    }
-
-
-
-
-
->>>>>>> 04b8e4f1
-@router.post("/test/order-notification")
-
-async def test_order_notification(test_data: dict):
-
-    """Test endpoint to send a sample order notification"""
-
-    try:
-
-        venue_id = test_data.get("venue_id")
-
-        if not venue_id:
-
-            raise HTTPException(
-
-                status_code=status.HTTP_400_BAD_REQUEST,
-
-                detail="venue_id is required"
-
-            )
-
-        
-
-        # Create sample order data
-
-        sample_order = {
-
-            "id": "test-order-123",
-
-            "order_number": "ORD-TEST-001",
-
-            "venue_id": venue_id,
-
-            "total_amount": 25.50,
-
-            "table_id": "test-table-1",
-
-            "table_number": "T1",
-
-            "status": "pending",
-
-            "payment_status": "pending",
-
-            "customer_name": "Test Customer",
-
-            "items": [
-
-                {"name": "Test Item", "quantity": 2, "price": 12.75}
-
-            ],
-
-            "created_at": "2024-01-01T12:00:00Z"
-
-        }
-
         
 
         # Send test notification
@@ -1045,31 +844,15 @@
         await connection_manager.send_order_notification(sample_order, "order_created")
 
         
-
         logger.info(f"Test notification sent to venue {venue_id} with {connection_manager.get_venue_connections_count(venue_id)} active connections")
-
-        
-<<<<<<< HEAD
-        logger.info(f"Test notification sent to venue {venue_id} with {connection_manager.get_venue_connections_count(venue_id)} active connections")
-        
-=======
-
->>>>>>> 04b8e4f1
+        
         return {
 
             "success": True,
 
             "message": f"Test order notification sent to venue {venue_id}",
-<<<<<<< HEAD
             "data": sample_order,
             "active_connections": connection_manager.get_venue_connections_count(venue_id)
-=======
-
-            "data": sample_order,
-
-            "active_connections": connection_manager.get_venue_connections_count(venue_id)
-
->>>>>>> 04b8e4f1
         }
 
         
