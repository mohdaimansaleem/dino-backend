"""

WebSocket Endpoints for Real-time Updates

Handles WebSocket connections for venue users and order notifications

"""

from fastapi import APIRouter, WebSocket, WebSocketDisconnect, Query, HTTPException, status

from typing import Optional

import asyncio



from app.core.websocket_manager import connection_manager, authenticate_websocket_user

from app.core.logging_config import get_logger



logger = get_logger(__name__)

router = APIRouter()


@router.websocket("/")
async def root_websocket_endpoint(
    websocket: WebSocket,
    token: Optional[str] = Query(None, description="JWT authentication token"),
    venue_id: Optional[str] = Query(None, description="Venue ID for venue-specific connection"),
    user_id: Optional[str] = Query(None, description="User ID for user-specific connection")
):
    """
    Root WebSocket endpoint that can handle both venue and user connections
    
    Usage:
    - For venue connection: /ws?venue_id=VENUE_ID&token=TOKEN
    - For user connection: /ws?user_id=USER_ID&token=TOKEN
    """
    try:
        # Check if JWT auth is disabled (development mode)
        from app.core.config import settings
        if not settings.is_jwt_auth_enabled:
            # Use development user
            from app.core.security import get_development_user
            user_data = await get_development_user()
            logger.info("Using development user for WebSocket connection")
        else:
            # Authenticate user with JWT
            if not token:
                await websocket.close(code=1008, reason="Authentication token required")
                return
            
            user_data = await authenticate_websocket_user(token)
            if not user_data:
                await websocket.close(code=1008, reason="Invalid authentication token")
                return
        
        # Determine connection type
        if venue_id:
            # Venue connection
            # Check if user has access to this venue
            user_venue_id = user_data.get("venue_id")
            user_role = user_data.get("role")
            
            # SuperAdmin can access any venue, others must match venue_id
            if user_role != "superadmin" and user_venue_id != venue_id:
                await websocket.close(code=1008, reason="Access denied to this venue")
                return
            
            # Validate venue exists
            from app.core.dependency_injection import get_repository_manager
            repo_manager = get_repository_manager()
            venue_repo = repo_manager.get_repository('venue')
            
            venue = await venue_repo.get_by_id(venue_id)
            if not venue:
                await websocket.close(code=1008, reason="Venue not found")
                return
            
            if not venue.get("is_active", False):
                await websocket.close(code=1008, reason="Venue is not active")
                return
            
            # Connect to venue WebSocket
            await connection_manager.connect_to_venue(websocket, venue_id, user_data)
            logger.info(f"User {user_data.get('email')} connected to venue {venue_id} WebSocket via root endpoint")
            
        elif user_id:
            # User connection
            # Check if user can access this user_id
            authenticated_user_id = user_data.get("id")
            user_role = user_data.get("role")
            
            # Users can only access their own WebSocket, unless they're superadmin
            if user_role != "superadmin" and authenticated_user_id != user_id:
                await websocket.close(code=1008, reason="Access denied")
                return
            
            # Connect to user WebSocket
            await connection_manager.connect_user(websocket, user_id, user_data)
            logger.info(f"User {user_data.get('email')} connected to personal WebSocket via root endpoint")
            
        else:
            await websocket.close(code=1008, reason="Either venue_id or user_id must be provided")
            return
        
        # Keep connection alive and handle messages
        while True:
            try:
                # Wait for messages from client
                message = await websocket.receive_text()
                await connection_manager.handle_message(websocket, message)
                
            except WebSocketDisconnect:
                logger.info(f"User {user_data.get('email')} disconnected from WebSocket")
                break
            except Exception as e:
                logger.error(f"Error in root WebSocket: {e}")
                break
    
    except WebSocketDisconnect:
        logger.info("WebSocket disconnected")
    except Exception as e:
        logger.error(f"Root WebSocket error: {e}")
        if websocket.client_state.name != "DISCONNECTED":
            await websocket.close(code=1011, reason="Internal server error")
    
    finally:
        # Clean up connection
        await connection_manager.disconnect(websocket)


@router.websocket("/venue/{venue_id}")
async def venue_websocket_endpoint(
    websocket: WebSocket,

    token: Optional[str] = Query(None, description="JWT authentication token"),

    venue_id: Optional[str] = Query(None, description="Venue ID for venue-specific connection"),

    user_id: Optional[str] = Query(None, description="User ID for user-specific connection")

):

    """

    Root WebSocket endpoint that can handle both venue and user connections

    

    Usage:

    - For venue connection: /ws?venue_id=VENUE_ID&token=TOKEN

    - For user connection: /ws?user_id=USER_ID&token=TOKEN

    """

    try:
        # Check if JWT auth is disabled (development mode)
        from app.core.config import settings
        if not settings.is_jwt_auth_enabled:
            # Use development user
            from app.core.security import get_development_user
            user_data = await get_development_user()
            logger.info("Using development user for WebSocket connection")
        else:
            # Authenticate user with JWT
            if not token:
                await websocket.close(code=1008, reason="Authentication token required")
                return
            
            user_data = await authenticate_websocket_user(token)
            if not user_data:
                await websocket.close(code=1008, reason="Invalid authentication token")
                return
        
        # Check if user has access to this venue
        user_venue_id = user_data.get("venue_id")
        user_role = user_data.get("role")
        
        # SuperAdmin can access any venue, others must match venue_id
        if user_role != "superadmin" and user_venue_id != venue_id:
            await websocket.close(code=1008, reason="Access denied to this venue")
            return
        
        # Validate venue exists
        from app.core.dependency_injection import get_repository_manager
        repo_manager = get_repository_manager()
        venue_repo = repo_manager.get_repository('venue')
        
        venue = await venue_repo.get_by_id(venue_id)
        if not venue:
            await websocket.close(code=1008, reason="Venue not found")
            return
        
        if not venue.get("is_active", False):
            await websocket.close(code=1008, reason="Venue is not active")
            return
        
        # Connect to venue WebSocket
        await connection_manager.connect_to_venue(websocket, venue_id, user_data)
        
        logger.info(f"User {user_data.get('email')} connected to venue {venue_id} WebSocket")
        
        # Keep connection alive and handle messages

        while True:

            try:

                # Wait for messages from client

                message = await websocket.receive_text()

                await connection_manager.handle_message(websocket, message)

                

            except WebSocketDisconnect:

                logger.info(f"User {user_data.get('email')} disconnected from WebSocket")

                break

            except Exception as e:

                logger.error(f"Error in root WebSocket: {e}")

                break

    

    except WebSocketDisconnect:

        logger.info("WebSocket disconnected")

    except Exception as e:

        logger.error(f"Root WebSocket error: {e}")

        if websocket.client_state.name != "DISCONNECTED":

            await websocket.close(code=1011, reason="Internal server error")

    

    finally:

        # Clean up connection

        await connection_manager.disconnect(websocket)





@router.websocket("/venue/{venue_id}")

async def venue_websocket_endpoint(

    websocket: WebSocket,

    venue_id: str,

    token: Optional[str] = Query(None, description="JWT authentication token")

):

    """

    WebSocket endpoint for venue-specific real-time updates

    

    Connects users to a venue's real-time feed for:

    - New order notifications

    - Order status updates

    - Table status changes

    - System notifications

    """

    user_data = None

    

    try:
<<<<<<< HEAD
        # Check if JWT auth is disabled (development mode)
        from app.core.config import settings
        if not settings.is_jwt_auth_enabled:
            # Use development user
            from app.core.security import get_development_user
            user_data = await get_development_user()
            logger.info("Using development user for WebSocket connection")
        else:
            # Authenticate user with JWT
            if not token:
                await websocket.close(code=1008, reason="Authentication token required")
                return
            
            user_data = await authenticate_websocket_user(token)
            if not user_data:
                await websocket.close(code=1008, reason="Invalid authentication token")
                return
=======

        # Check if JWT auth is disabled (development mode)

        from app.core.config import settings

        if not settings.is_jwt_auth_enabled:

            # Use development user

            from app.core.security import get_development_user

            user_data = await get_development_user()

            logger.info("Using development user for WebSocket connection")

        else:

            # Authenticate user with JWT

            if not token:

                await websocket.close(code=1008, reason="Authentication token required")

                return

            

            user_data = await authenticate_websocket_user(token)

            if not user_data:

                await websocket.close(code=1008, reason="Invalid authentication token")

                return

>>>>>>> b5c7781c
        

        # Check if user has access to this venue

        user_venue_id = user_data.get("venue_id")

        user_role = user_data.get("role")

        

        # SuperAdmin can access any venue, others must match venue_id

        if user_role != "superadmin" and user_venue_id != venue_id:

            await websocket.close(code=1008, reason="Access denied to this venue")

            return

        

        # Validate venue exists

        from app.core.dependency_injection import get_repository_manager

        repo_manager = get_repository_manager()

        venue_repo = repo_manager.get_repository('venue')

        

        venue = await venue_repo.get_by_id(venue_id)

        if not venue:

            await websocket.close(code=1008, reason="Venue not found")

            return

        

        if not venue.get("is_active", False):

            await websocket.close(code=1008, reason="Venue is not active")

            return

        

        # Connect to venue WebSocket

        await connection_manager.connect_to_venue(websocket, venue_id, user_data)

        

        logger.info(f"User {user_data.get('email')} connected to venue {venue_id} WebSocket")

        

        # Keep connection alive and handle messages

        while True:

            try:

                # Wait for messages from client

                message = await websocket.receive_text()

                await connection_manager.handle_message(websocket, message)

                

            except WebSocketDisconnect:

                logger.info(f"User {user_data.get('email')} disconnected from venue {venue_id}")

                break

            except Exception as e:

                logger.error(f"Error in venue WebSocket: {e}")

                break

    

    except WebSocketDisconnect:

        logger.info(f"WebSocket disconnected for venue {venue_id}")

    except Exception as e:

        logger.error(f"Venue WebSocket error: {e}")

        if websocket.client_state.name != "DISCONNECTED":

            await websocket.close(code=1011, reason="Internal server error")

    

    finally:

        # Clean up connection

        await connection_manager.disconnect(websocket)





@router.websocket("/user/{user_id}")

async def user_websocket_endpoint(

    websocket: WebSocket,

    user_id: str,

    token: Optional[str] = Query(None, description="JWT authentication token")

):

    """

    WebSocket endpoint for user-specific notifications

    

    Connects users to their personal notification feed for:

    - Personal notifications

    - Account updates

    - System messages

    """

    user_data = None

    

    try:
        # Check if JWT auth is disabled (development mode)
        from app.core.config import settings
        if not settings.is_jwt_auth_enabled:
            # Use development user
            from app.core.security import get_development_user
            user_data = await get_development_user()
            logger.info("Using development user for WebSocket connection")
        else:
            # Authenticate user with JWT
            if not token:
                await websocket.close(code=1008, reason="Authentication token required")
                return
            
            user_data = await authenticate_websocket_user(token)
            if not user_data:
                await websocket.close(code=1008, reason="Invalid authentication token")
                return
        

        # Check if user can access this user_id

        authenticated_user_id = user_data.get("id")

        user_role = user_data.get("role")

        

        # Users can only access their own WebSocket, unless they're superadmin

        if user_role != "superadmin" and authenticated_user_id != user_id:

            await websocket.close(code=1008, reason="Access denied")

            return

        

        # Connect to user WebSocket

        await connection_manager.connect_user(websocket, user_id, user_data)

        

        logger.info(f"User {user_data.get('email')} connected to personal WebSocket")

        

        # Keep connection alive and handle messages

        while True:

            try:

                # Wait for messages from client

                message = await websocket.receive_text()

                await connection_manager.handle_message(websocket, message)

                

            except WebSocketDisconnect:

                logger.info(f"User {user_data.get('email')} disconnected from personal WebSocket")

                break

            except Exception as e:

                logger.error(f"Error in user WebSocket: {e}")

                break

    

    except WebSocketDisconnect:

        logger.info(f"WebSocket disconnected for user {user_id}")

    except Exception as e:

        logger.error(f"User WebSocket error: {e}")

        if websocket.client_state.name != "DISCONNECTED":

            await websocket.close(code=1011, reason="Internal server error")

    

    finally:

        # Clean up connection

        await connection_manager.disconnect(websocket)





# =============================================================================

# WEBSOCKET MANAGEMENT ENDPOINTS (HTTP)

# =============================================================================



@router.get("/stats")

async def get_websocket_stats():

    """Get WebSocket connection statistics"""

    try:

        stats = connection_manager.get_connection_stats()

        return {

            "success": True,

            "data": stats

        }

    except Exception as e:

        logger.error(f"Error getting WebSocket stats: {e}")

        raise HTTPException(

            status_code=status.HTTP_500_INTERNAL_SERVER_ERROR,

            detail="Failed to get WebSocket statistics"

        )





@router.post("/venue/{venue_id}/notify")

async def send_venue_notification(

    venue_id: str,

    notification_data: dict

):

    """

    Send notification to all users connected to a venue

    (For testing and admin purposes)

    """

    try:

        notification_type = notification_data.get("type", "system_notification")

        title = notification_data.get("title", "System Notification")

        message = notification_data.get("message", "")

        data = notification_data.get("data", {})

        

        await connection_manager.send_system_notification(

            venue_id, notification_type, title, message, data

        )

        

        return {

            "success": True,

            "message": f"Notification sent to venue {venue_id}"

        }

        

    except Exception as e:

        logger.error(f"Error sending venue notification: {e}")

        raise HTTPException(

            status_code=status.HTTP_500_INTERNAL_SERVER_ERROR,

            detail="Failed to send notification"

        )





@router.post("/user/{user_id}/notify")

async def send_user_notification(

    user_id: str,

    notification_data: dict

):

    """

    Send notification to specific user

    (For testing and admin purposes)

    """

    try:

        await connection_manager.send_to_user(user_id, notification_data)

        

        return {

            "success": True,

            "message": f"Notification sent to user {user_id}"

        }

        

    except Exception as e:

        logger.error(f"Error sending user notification: {e}")

        raise HTTPException(

            status_code=status.HTTP_500_INTERNAL_SERVER_ERROR,

            detail="Failed to send notification"

        )





@router.get("/venue/{venue_id}/connections")

async def get_venue_connections(venue_id: str):

    """Get number of active connections for a venue"""

    try:

        count = connection_manager.get_venue_connections_count(venue_id)

        return {

            "success": True,

            "data": {

                "venue_id": venue_id,

                "active_connections": count

            }

        }

    except Exception as e:

        logger.error(f"Error getting venue connections: {e}")

        raise HTTPException(

            status_code=status.HTTP_500_INTERNAL_SERVER_ERROR,

            detail="Failed to get venue connections"

        )


@router.get("/auth-status")
async def get_websocket_auth_status():
    """Get WebSocket authentication status for debugging"""
    from app.core.config import settings
    return {
        "success": True,
        "data": {
            "jwt_auth_enabled": settings.is_jwt_auth_enabled,
            "environment": settings.ENVIRONMENT,
            "auth_mode": "JWT" if settings.is_jwt_auth_enabled else "Development",
            "dev_user_id": settings.DEV_USER_ID if not settings.is_jwt_auth_enabled else None,
            "websocket_endpoints": {
                "venue": "/api/v1/ws/venue/{venue_id}",
                "user": "/api/v1/ws/user/{user_id}",
                "token_required": settings.is_jwt_auth_enabled
            }
        }
    }


@router.post("/test/order-notification")

async def test_order_notification(test_data: dict):

    """Test endpoint to send a sample order notification"""

    try:

        venue_id = test_data.get("venue_id")

        if not venue_id:

            raise HTTPException(

                status_code=status.HTTP_400_BAD_REQUEST,

                detail="venue_id is required"

            )

        

        # Create sample order data

        sample_order = {

            "id": "test-order-123",

            "order_number": "ORD-TEST-001",

            "venue_id": venue_id,

            "total_amount": 25.50,

            "table_id": "test-table-1",

            "table_number": "T1",

            "status": "pending",

            "payment_status": "pending",

            "customer_name": "Test Customer",

            "items": [

                {"name": "Test Item", "quantity": 2, "price": 12.75}

            ],

            "created_at": "2024-01-01T12:00:00Z"

        }

        

        # Send test notification

        await connection_manager.send_order_notification(sample_order, "order_created")

        
        logger.info(f"Test notification sent to venue {venue_id} with {connection_manager.get_venue_connections_count(venue_id)} active connections")
        
        logger.info(f"Test notification sent to venue {venue_id} with {connection_manager.get_venue_connections_count(venue_id)} active connections")
        
        return {

            "success": True,

            "message": f"Test order notification sent to venue {venue_id}",
            "data": sample_order,
            "active_connections": connection_manager.get_venue_connections_count(venue_id)
        }

        

    except HTTPException:

        raise

    except Exception as e:

        logger.error(f"Error sending test notification: {e}")

        raise HTTPException(

            status_code=status.HTTP_500_INTERNAL_SERVER_ERROR,

            detail="Failed to send test notification"

        )<|MERGE_RESOLUTION|>--- conflicted
+++ resolved
@@ -293,61 +293,41 @@
     
 
     try:
-<<<<<<< HEAD
+
         # Check if JWT auth is disabled (development mode)
+
         from app.core.config import settings
+
         if not settings.is_jwt_auth_enabled:
+
             # Use development user
+
             from app.core.security import get_development_user
+
             user_data = await get_development_user()
+
             logger.info("Using development user for WebSocket connection")
+
         else:
+
             # Authenticate user with JWT
+
             if not token:
+
                 await websocket.close(code=1008, reason="Authentication token required")
-                return
-            
+
+                return
+
+            
+
             user_data = await authenticate_websocket_user(token)
+
             if not user_data:
+
                 await websocket.close(code=1008, reason="Invalid authentication token")
-                return
-=======
-
-        # Check if JWT auth is disabled (development mode)
-
-        from app.core.config import settings
-
-        if not settings.is_jwt_auth_enabled:
-
-            # Use development user
-
-            from app.core.security import get_development_user
-
-            user_data = await get_development_user()
-
-            logger.info("Using development user for WebSocket connection")
-
-        else:
-
-            # Authenticate user with JWT
-
-            if not token:
-
-                await websocket.close(code=1008, reason="Authentication token required")
-
-                return
-
-            
-
-            user_data = await authenticate_websocket_user(token)
-
-            if not user_data:
-
-                await websocket.close(code=1008, reason="Invalid authentication token")
-
-                return
-
->>>>>>> b5c7781c
+
+                return
+
         
 
         # Check if user has access to this venue
@@ -804,6 +784,52 @@
 
 
 @router.post("/test/order-notification")
+async def test_order_notification(test_data: dict):
+    """Test endpoint to send a sample order notification"""
+    try:
+        venue_id = test_data.get("venue_id")
+        if not venue_id:
+            raise HTTPException(
+                status_code=status.HTTP_400_BAD_REQUEST,
+                detail="venue_id is required"
+            )
+        
+        # Create sample order data
+        sample_order = {
+            "id": "test-order-123",
+            "order_number": "ORD-TEST-001",
+            "venue_id": venue_id,
+            "total_amount": 25.50,
+            "table_id": "test-table-1",
+            "table_number": "T1",
+            "status": "pending",
+            "payment_status": "pending",
+            "customer_name": "Test Customer",
+            "items": [
+                {"name": "Test Item", "quantity": 2, "price": 12.75}
+            ],
+            "created_at": "2024-01-01T12:00:00Z"
+        }
+    except HTTPException:
+
+        raise
+
+    except Exception as e:
+
+        logger.error(f"Error sending test notification: {e}")
+
+        raise HTTPException(
+
+            status_code=status.HTTP_500_INTERNAL_SERVER_ERROR,
+
+            detail="Failed to send test notification"
+
+        )
+    
+    
+
+
+@router.post("/test/order-notification")
 
 async def test_order_notification(test_data: dict):
 
