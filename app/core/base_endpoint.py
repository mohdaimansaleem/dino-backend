--- conflicted
+++ resolved
@@ -37,7 +37,6 @@
 
 
 class BaseEndpoint(Generic[ModelType, CreateSchemaType, UpdateSchemaType], ABC):
-<<<<<<< HEAD
     """
     Base endpoint class providing standardized CRUD operations
     """
@@ -322,130 +321,132 @@
                 status_code=status.HTTP_500_INTERNAL_SERVER_ERROR,
                 detail=f"Failed to get {self.collection_name} list"
             )
-=======
+
+
+class WorkspaceIsolatedEndpoint(BaseEndpoint[ModelType, CreateSchemaType, UpdateSchemaType]):
 
   """
 
-  Base endpoint class providing standardized CRUD operations
+  Endpoint class with workspace isolation
+
+  Ensures users can only access items within their workspace
 
   """
 
    
 
-  def __init__(self, 
-
-         model_class: Type[ModelType],
-
-         create_schema: Type[CreateSchemaType],
-
-         update_schema: Type[UpdateSchemaType],
-
-         collection_name: str,
-
-         require_auth: bool = True,
-
-         require_admin: bool = False):
-
-    self.model_class = model_class
-
-    self.create_schema = create_schema
-
-    self.update_schema = update_schema
-
-    self.collection_name = collection_name
-
-    self.require_auth = require_auth
-
-    self.require_admin = require_admin
+  async def _validate_access_permissions(self, 
+
+                     item: Dict[str, Any], 
+
+                     current_user: Optional[Dict[str, Any]]):
+
+    """Validate workspace access permissions"""
+
+    # Call parent validation first
+
+    await super()._validate_access_permissions(item, current_user)
+
+     
+
+    if not current_user:
+
+      return
+
+     
+
+    # Get user role from role_id
+
+    from app.core.security import _get_user_role
+
+    try:
+
+      user_role = await _get_user_role(current_user)
+
+    except:
+
+      user_role = current_user.get('role', 'operator')
+
+     
+
+    # Admin users can access all items
+
+    if user_role in ['admin', 'superadmin']:
+
+      return
+
+     
+
+    # Check workspace isolation
+
+    item_workspace_id = item.get('workspace_id')
+
+    user_workspace_id = current_user.get('workspace_id')
+
+     
+
+    if item_workspace_id and user_workspace_id != item_workspace_id:
+
+      raise HTTPException(
+
+        status_code=status.HTTP_403_FORBIDDEN,
+
+        detail="Access denied: Item not in your workspace"
+
+      )
 
    
 
-  @abstractmethod
-
-  def get_repository(self):
-
-    """Get the repository instance for this endpoint"""
-
-    pass
+  async def _filter_items_for_user(self, 
+
+                  items: List[Dict[str, Any]], 
+
+                  current_user: Optional[Dict[str, Any]]) -> List[Dict[str, Any]]:
+
+    """Filter items based on workspace isolation"""
+
+    if not current_user:
+
+      return []
+
+     
+
+    # Get user role from role_id
+
+    from app.core.security import _get_user_role
+
+    try:
+
+      user_role = await _get_user_role(current_user)
+
+    except:
+
+      user_role = current_user.get('role', 'operator')
+
+     
+
+    # Admin users see all items
+
+    if user_role in ['admin', 'superadmin']:
+
+      return items
+
+     
+
+    # Filter by workspace
+
+    user_workspace_id = current_user.get('workspace_id')
+
+    if user_workspace_id:
+
+      return [item for item in items if item.get('workspace_id') == user_workspace_id]
+
+     
+
+    return []
 
    
 
-  async def _prepare_create_data(self, 
-
-                 data: Dict[str, Any], 
-
-                 current_user: Optional[Dict[str, Any]]) -> Dict[str, Any]:
-
-    """Prepare data before creation - override in subclasses"""
-
-    return data
-
-   
-
-  async def _validate_create_permissions(self, 
-
-                     data: Dict[str, Any], 
-
-                     current_user: Optional[Dict[str, Any]]):
-
-    """Validate creation permissions - override in subclasses"""
-
-    if self.require_auth and not current_user:
-
-      raise HTTPException(
-
-        status_code=status.HTTP_401_UNAUTHORIZED,
-
-        detail="Authentication required"
-
-      )
-
-   
-
-  async def _validate_access_permissions(self, 
-
-                     item: Dict[str, Any], 
-
-                     current_user: Optional[Dict[str, Any]]):
-
-    """Validate access permissions - override in subclasses"""
-
-    if self.require_auth and not current_user:
-
-      raise HTTPException(
-
-        status_code=status.HTTP_401_UNAUTHORIZED,
-
-        detail="Authentication required"
-
-      )
-
-   
-
-  async def _validate_update_permissions(self, 
-
-                     item: Dict[str, Any], 
-
-                     current_user: Optional[Dict[str, Any]]):
-
-    """Validate update permissions - override in subclasses"""
-
-    await self._validate_access_permissions(item, current_user)
-
-   
-
-  async def _filter_items_for_user(self, 
-
-                  items: List[Dict[str, Any]], 
-
-                  current_user: Optional[Dict[str, Any]]) -> List[Dict[str, Any]]:
-
-    """Filter items based on user permissions - override in subclasses"""
-
-    return items
-
-   
-
   async def _build_query_filters(self, 
 
                  filters: Optional[Dict[str, Any]], 
@@ -454,12 +455,42 @@
 
                  current_user: Optional[Dict[str, Any]]) -> List[tuple]:
 
-    """Build query filters - override in subclasses"""
+    """Build query filters with workspace isolation"""
 
     query_filters = []
 
      
 
+    # Add workspace filter for non-admin users
+
+    if current_user:
+
+      # Get user role from role_id
+
+      from app.core.security import _get_user_role
+
+      try:
+
+        user_role = await _get_user_role(current_user)
+
+      except:
+
+        user_role = current_user.get('role', 'operator')
+
+       
+
+      if user_role not in ['admin', 'superadmin']:
+
+        workspace_id = current_user.get('workspace_id')
+
+        if workspace_id:
+
+          query_filters.append(('workspace_id', '==', workspace_id))
+
+     
+
+    # Add additional filters
+
     if filters:
 
       for field, value in filters.items():
@@ -470,619 +501,4 @@
 
      
 
-    return query_filters
-
-   
-
-  async def create_item(self, 
-
-             item_data: CreateSchemaType, 
-
-             current_user: Optional[Dict[str, Any]]):
-
-    """Create a new item"""
-
-    try:
-
-      # Convert to dict
-
-      data = item_data.model_dump() if hasattr(item_data, 'model_dump') else dict(item_data)
-
-       
-
-      # Validate permissions
-
-      await self._validate_create_permissions(data, current_user)
-
-       
-
-      # Prepare data
-
-      prepared_data = await self._prepare_create_data(data, current_user)
-
-       
-
-      # Create item
-
-      repo = self.get_repository()
-
-      created_item = await repo.create(prepared_data)
-
-       
-
-      logger.info(f"{self.collection_name.title()} created: {created_item.get('id')}")
-
-       
-
-      from app.models.dto import ApiResponse
-
-      return ApiResponse(
-
-        success=True,
-
-        message=f"{self.collection_name.title()} created successfully",
-
-        data=created_item # Return raw data instead of validating against model
-
-      )
-
-       
-
-    except HTTPException:
-
-      raise
-
-    except Exception as e:
-
-      logger.error(f"Error creating {self.collection_name}: {e}")
-
-      raise HTTPException(
-
-        status_code=status.HTTP_500_INTERNAL_SERVER_ERROR,
-
-        detail=f"Failed to create {self.collection_name}"
-
-      )
-
-   
-
-  async def get_item(self, 
-
-           item_id: str, 
-
-           current_user: Optional[Dict[str, Any]]):
-
-    """Get item by ID"""
-
-    try:
-
-      repo = self.get_repository()
-
-      item = await repo.get_by_id(item_id)
-
-       
-
-      if not item:
-
-        raise HTTPException(
-
-          status_code=status.HTTP_404_NOT_FOUND,
-
-          detail=f"{self.collection_name.title()} not found"
-
-        )
-
-       
-
-      # Validate access
-
-      await self._validate_access_permissions(item, current_user)
-
-       
-
-      return self.model_class(**item)
-
-       
-
-    except HTTPException:
-
-      raise
-
-    except Exception as e:
-
-      logger.error(f"Error getting {self.collection_name}: {e}")
-
-      raise HTTPException(
-
-        status_code=status.HTTP_500_INTERNAL_SERVER_ERROR,
-
-        detail=f"Failed to get {self.collection_name}"
-
-      )
-
-   
-
-  async def update_item(self, 
-
-             item_id: str, 
-
-             update_data: UpdateSchemaType, 
-
-             current_user: Optional[Dict[str, Any]]):
-
-    """Update item by ID"""
-
-    try:
-
-      repo = self.get_repository()
-
-       
-
-      # Check if item exists
-
-      item = await repo.get_by_id(item_id)
-
-      if not item:
-
-        raise HTTPException(
-
-          status_code=status.HTTP_404_NOT_FOUND,
-
-          detail=f"{self.collection_name.title()} not found"
-
-        )
-
-       
-
-      # Validate permissions
-
-      await self._validate_update_permissions(item, current_user)
-
-       
-
-      # Convert to dict and exclude unset values
-
-      update_dict = update_data.model_dump(exclude_unset=True) if hasattr(update_data, 'model_dump') else dict(update_data)
-
-       
-
-      # Update item
-
-      updated_item = await repo.update(item_id, update_dict)
-
-       
-
-      logger.info(f"{self.collection_name.title()} updated: {item_id}")
-
-       
-
-      from app.models.dto import ApiResponse
-
-      return ApiResponse(
-
-        success=True,
-
-        message=f"{self.collection_name.title()} updated successfully",
-
-        data=updated_item # Return raw data instead of validating against model
-
-      )
-
-       
-
-    except HTTPException:
-
-      raise
-
-    except Exception as e:
-
-      logger.error(f"Error updating {self.collection_name}: {e}")
-
-      raise HTTPException(
-
-        status_code=status.HTTP_500_INTERNAL_SERVER_ERROR,
-
-        detail=f"Failed to update {self.collection_name}"
-
-      )
-
-   
-
-  async def delete_item(self, 
-
-             item_id: str, 
-
-             current_user: Optional[Dict[str, Any]], 
-
-             soft_delete: bool = True):
-
-    """Delete item by ID"""
-
-    try:
-
-      repo = self.get_repository()
-
-       
-
-      # Check if item exists
-
-      item = await repo.get_by_id(item_id)
-
-      if not item:
-
-        raise HTTPException(
-
-          status_code=status.HTTP_404_NOT_FOUND,
-
-          detail=f"{self.collection_name.title()} not found"
-
-        )
-
-       
-
-      # Validate permissions
-
-      await self._validate_update_permissions(item, current_user)
-
-       
-
-      if soft_delete:
-
-        # Soft delete by setting is_active to False
-
-        await repo.update(item_id, {"is_active": False})
-
-        message = f"{self.collection_name.title()} deactivated successfully"
-
-      else:
-
-        # Hard delete
-
-        await repo.delete(item_id)
-
-        message = f"{self.collection_name.title()} deleted successfully"
-
-       
-
-      logger.info(f"{self.collection_name.title()} {'deactivated' if soft_delete else 'deleted'}: {item_id}")
-
-       
-
-      from app.models.dto import ApiResponse
-
-      return ApiResponse(
-
-        success=True,
-
-        message=message
-
-      )
-
-       
-
-    except HTTPException:
-
-      raise
-
-    except Exception as e:
-
-      logger.error(f"Error deleting {self.collection_name}: {e}")
-
-      raise HTTPException(
-
-        status_code=status.HTTP_500_INTERNAL_SERVER_ERROR,
-
-        detail=f"Failed to delete {self.collection_name}"
-
-      )
-
-   
-
-  async def get_items(self, 
-
-            page: int = 1, 
-
-            page_size: int = 10,
-
-            search: Optional[str] = None,
-
-            filters: Optional[Dict[str, Any]] = None,
-
-            current_user: Optional[Dict[str, Any]] = None):
-
-    """Get paginated list of items"""
-
-    try:
-
-      repo = self.get_repository()
-
-       
-
-      # Build query filters
-
-      query_filters = await self._build_query_filters(filters, search, current_user)
-
-       
-
-      # Get all items matching filters
-
-      all_items = await repo.query(query_filters) if query_filters else await repo.get_all()
-
-       
-
-      # Apply text search if provided
-
-      if search:
-
-        search_lower = search.lower()
-
-        # Basic text search - override in subclasses for more sophisticated search
-
-        all_items = [
-
-          item for item in all_items
-
-          if any(search_lower in str(value).lower() for value in item.values() if isinstance(value, str))
-
-        ]
-
-       
-
-      # Filter items based on user permissions
-
-      filtered_items = await self._filter_items_for_user(all_items, current_user)
-
-       
-
-      # Calculate pagination
-
-      total = len(filtered_items)
-
-      start_idx = (page - 1) * page_size
-
-      end_idx = start_idx + page_size
-
-      items_page = filtered_items[start_idx:end_idx]
-
-       
-
-      # Convert to model objects
-
-      items = [self.model_class(**item) for item in items_page]
-
-       
-
-      # Calculate pagination metadata
-
-      total_pages = (total + page_size - 1) // page_size
-
-      has_next = page < total_pages
-
-      has_prev = page > 1
-
-       
-
-      from app.models.dto import PaginatedResponse
-
-      return PaginatedResponse(
-
-        success=True,
-
-        data=items,
-
-        total=total,
-
-        page=page,
-
-        page_size=page_size,
-
-        total_pages=total_pages,
-
-        has_next=has_next,
-
-        has_prev=has_prev
-
-      )
-
-       
-
-    except HTTPException:
-
-      raise
-
-    except Exception as e:
-
-      logger.error(f"Error getting {self.collection_name} list: {e}")
-
-      raise HTTPException(
-
-        status_code=status.HTTP_500_INTERNAL_SERVER_ERROR,
-
-        detail=f"Failed to get {self.collection_name} list"
-
-      )
-
-
-
->>>>>>> df5ff09f
-
-
-class WorkspaceIsolatedEndpoint(BaseEndpoint[ModelType, CreateSchemaType, UpdateSchemaType]):
-
-  """
-
-  Endpoint class with workspace isolation
-
-  Ensures users can only access items within their workspace
-
-  """
-
-   
-
-  async def _validate_access_permissions(self, 
-
-                     item: Dict[str, Any], 
-
-                     current_user: Optional[Dict[str, Any]]):
-
-    """Validate workspace access permissions"""
-
-    # Call parent validation first
-
-    await super()._validate_access_permissions(item, current_user)
-
-     
-
-    if not current_user:
-
-      return
-
-     
-
-    # Get user role from role_id
-
-    from app.core.security import _get_user_role
-
-    try:
-
-      user_role = await _get_user_role(current_user)
-
-    except:
-
-      user_role = current_user.get('role', 'operator')
-
-     
-
-    # Admin users can access all items
-
-    if user_role in ['admin', 'superadmin']:
-
-      return
-
-     
-
-    # Check workspace isolation
-
-    item_workspace_id = item.get('workspace_id')
-
-    user_workspace_id = current_user.get('workspace_id')
-
-     
-
-    if item_workspace_id and user_workspace_id != item_workspace_id:
-
-      raise HTTPException(
-
-        status_code=status.HTTP_403_FORBIDDEN,
-
-        detail="Access denied: Item not in your workspace"
-
-      )
-
-   
-
-  async def _filter_items_for_user(self, 
-
-                  items: List[Dict[str, Any]], 
-
-                  current_user: Optional[Dict[str, Any]]) -> List[Dict[str, Any]]:
-
-    """Filter items based on workspace isolation"""
-
-    if not current_user:
-
-      return []
-
-     
-
-    # Get user role from role_id
-
-    from app.core.security import _get_user_role
-
-    try:
-
-      user_role = await _get_user_role(current_user)
-
-    except:
-
-      user_role = current_user.get('role', 'operator')
-
-     
-
-    # Admin users see all items
-
-    if user_role in ['admin', 'superadmin']:
-
-      return items
-
-     
-
-    # Filter by workspace
-
-    user_workspace_id = current_user.get('workspace_id')
-
-    if user_workspace_id:
-
-      return [item for item in items if item.get('workspace_id') == user_workspace_id]
-
-     
-
-    return []
-
-   
-
-  async def _build_query_filters(self, 
-
-                 filters: Optional[Dict[str, Any]], 
-
-                 search: Optional[str],
-
-                 current_user: Optional[Dict[str, Any]]) -> List[tuple]:
-
-    """Build query filters with workspace isolation"""
-
-    query_filters = []
-
-     
-
-    # Add workspace filter for non-admin users
-
-    if current_user:
-
-      # Get user role from role_id
-
-      from app.core.security import _get_user_role
-
-      try:
-
-        user_role = await _get_user_role(current_user)
-
-      except:
-
-        user_role = current_user.get('role', 'operator')
-
-       
-
-      if user_role not in ['admin', 'superadmin']:
-
-        workspace_id = current_user.get('workspace_id')
-
-        if workspace_id:
-
-          query_filters.append(('workspace_id', '==', workspace_id))
-
-     
-
-    # Add additional filters
-
-    if filters:
-
-      for field, value in filters.items():
-
-        if value is not None:
-
-          query_filters.append((field, '==', value))
-
-     
-
     return query_filters