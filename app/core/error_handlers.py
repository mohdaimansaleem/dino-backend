--- conflicted
+++ resolved
@@ -21,14 +21,7 @@
 
 
 from app.core.logging_config import get_logger
-<<<<<<< HEAD
 from app.models.dto import ErrorResponseDTO
-=======
-
-from app.models.dto import ErrorResponseDTO
-
-
->>>>>>> df5ff09f
 
 logger = get_logger(__name__)
 
@@ -71,7 +64,6 @@
 
 
 class ErrorHandler:
-<<<<<<< HEAD
     """Centralized error handling with consistent responses"""
     
     @staticmethod
@@ -119,105 +111,6 @@
             logger.warning("API Error occurred", extra=context)
         else:
             logger.error("Unexpected error occurred", extra=context, exc_info=True)
-=======
-
-  """Centralized error handling with consistent responses"""
-
-   
-
-  @staticmethod
-
-  def create_error_response(
-
-    error: str,
-
-    status_code: int = 500,
-
-    error_code: Optional[str] = None,
-
-    details: Optional[Dict[str, Any]] = None
-
-  ) -> ErrorResponseDTO:
-
-    """Create standardized error response"""
-
-    return ErrorResponseDTO(
-
-      success=False,
-
-      error=error,
-
-      error_code=error_code,
-
-      details=details
-
-    )
-
-   
-
-  @staticmethod
-
-  def log_error(
-
-    error: Exception,
-
-    request: Optional[Request] = None,
-
-    user_id: Optional[str] = None,
-
-    additional_context: Optional[Dict[str, Any]] = None
-
-  ) -> None:
-
-    """Log error with context"""
-
-    context = {
-
-      "error_type": type(error).__name__,
-
-      "error_message": str(error),
-
-    }
-
-     
-
-    if request:
-
-      context.update({
-
-        "method": request.method,
-
-        "url": str(request.url),
-
-        "headers": dict(request.headers),
-
-      })
-
-     
-
-    if user_id:
-
-      context["user_id"] = user_id
-
-     
-
-    if additional_context:
-
-      context.update(additional_context)
-
-     
-
-    if isinstance(error, (HTTPException, APIError)):
-
-      logger.warning("API Error occurred", extra=context)
-
-    else:
-
-      logger.error("Unexpected error occurred", extra=context, exc_info=True)
-
-
-
->>>>>>> df5ff09f
 
 
 # Global error handler instance
@@ -231,7 +124,6 @@
 # Exception handlers for FastAPI
 
 async def http_exception_handler(request: Request, exc: HTTPException) -> JSONResponse:
-<<<<<<< HEAD
     """Handle HTTP exceptions"""
     error_handler.log_error(exc, request)
     
@@ -245,288 +137,165 @@
         status_code=exc.status_code,
         content=error_response.model_dump(mode='json')
     )
-=======
-
-  """Handle HTTP exceptions"""
-
-  error_handler.log_error(exc, request)
-
-   
-
-  error_response = error_handler.create_error_response(
-
-    error=exc.detail,
-
-    status_code=exc.status_code,
-
-    error_code=f"HTTP_{exc.status_code}"
-
-  )
-
-   
-
-  return JSONResponse(
-
-    status_code=exc.status_code,
-
-    content=error_response.model_dump(mode='json')
-
-  )
-
-
-
->>>>>>> df5ff09f
 
 
 async def validation_exception_handler(request: Request, exc: RequestValidationError) -> JSONResponse:
-
-  """Handle validation errors"""
-
-  error_handler.log_error(exc, request)
-
-   
-
-  # Extract validation error details
-
-  error_details = []
-
-  for error in exc.errors():
-
-    error_details.append({
-
-      "field": " -> ".join(str(loc) for loc in error["loc"]),
-
-      "message": error["msg"],
-
-      "type": error["type"]
-
-    })
-
-   
-
-  error_response = error_handler.create_error_response(
-
-    error="Validation failed",
-
-    status_code=status.HTTP_422_UNPROCESSABLE_ENTITY,
-
-    error_code="VALIDATION_ERROR",
-
-    details={"validation_errors": error_details}
-
-  )
-
-   
-
-  return JSONResponse(
-
-    status_code=status.HTTP_422_UNPROCESSABLE_ENTITY,
-
-    content=error_response.model_dump(mode='json')
-
-  )
-
-
-
-
-
-async def api_exception_handler(request: Request, exc: APIError) -> JSONResponse:
-
-  """Handle custom API exceptions"""
-
-  error_handler.log_error(exc, request)
-
-   
-
-  error_response = error_handler.create_error_response(
-
-    error=exc.message,
-
-    status_code=exc.status_code,
-
-    error_code=exc.error_code,
-
-    details=exc.details
-
-  )
-
-   
-
-  return JSONResponse(
-
-    status_code=exc.status_code,
-
-    content=error_response.model_dump(mode='json')
-
-  )
-
-
-
-
-
-async def general_exception_handler(request: Request, exc: Exception) -> JSONResponse:
-
-  """Handle unexpected exceptions"""
-
-  error_handler.log_error(exc, request)
-
-   
-
-  # Don't expose internal error details in production
-
-  error_message = "Internal server error"
-
-  error_details = None
-
-   
-
-  # In development, provide more details
-
-  if hasattr(request.app.state, 'debug') and request.app.state.debug:
-
-    error_message = str(exc)
-
-    error_details = {
-
-      "traceback": traceback.format_exc(),
-
-      "type": type(exc).__name__
-
-    }
-
-   
-
-  error_response = error_handler.create_error_response(
-
-    error=error_message,
-
-    status_code=status.HTTP_500_INTERNAL_SERVER_ERROR,
-
-    error_code="INTERNAL_ERROR",
-
-    details=error_details
-
-  )
-
-   
-
-  return JSONResponse(
-
-    status_code=status.HTTP_500_INTERNAL_SERVER_ERROR,
-
-    content=error_response.model_dump(mode='json')
-
-  )
-
-
-
-
-
-# Common error responses
-
-class CommonErrors:
-
-  """Common error responses for reuse"""
-
-   
-
-  @staticmethod
-
-  def not_found(resource: str = "Resource") -> APIError:
-
-    return APIError(
-
-      message=f"{resource} not found",
-
-      status_code=status.HTTP_404_NOT_FOUND,
-
-      error_code="NOT_FOUND"
-
-    )
-<<<<<<< HEAD
+    """Handle validation errors"""
+    error_handler.log_error(exc, request)
+    
+    # Extract validation error details
+    error_details = []
+    for error in exc.errors():
+        error_details.append({
+            "field": " -> ".join(str(loc) for loc in error["loc"]),
+            "message": error["msg"],
+            "type": error["type"]
+        })
+    
+    error_response = error_handler.create_error_response(
+        error="Validation failed",
+        status_code=status.HTTP_422_UNPROCESSABLE_ENTITY,
+        error_code="VALIDATION_ERROR",
+        details={"validation_errors": error_details}
+    )
     
     return JSONResponse(
         status_code=status.HTTP_422_UNPROCESSABLE_ENTITY,
         content=error_response.model_dump(mode='json')
-=======
-
-   
-
-  @staticmethod
-
-  def unauthorized() -> APIError:
-
-    return APIError(
-
-      message="Authentication required",
-
-      status_code=status.HTTP_401_UNAUTHORIZED,
-
-      error_code="UNAUTHORIZED"
-
->>>>>>> df5ff09f
-    )
-
-   
-
-  @staticmethod
-
-  def forbidden(message: str = "Access denied") -> APIError:
-
-    return APIError(
-
-      message=message,
-
-      status_code=status.HTTP_403_FORBIDDEN,
-
-      error_code="FORBIDDEN"
-
-    )
-<<<<<<< HEAD
+    )
+
+
+async def api_exception_handler(request: Request, exc: APIError) -> JSONResponse:
+    """Handle custom API exceptions"""
+    error_handler.log_error(exc, request)
+    
+    error_response = error_handler.create_error_response(
+        error=exc.message,
+        status_code=exc.status_code,
+        error_code=exc.error_code,
+        details=exc.details
+    )
     
     return JSONResponse(
         status_code=exc.status_code,
         content=error_response.model_dump(mode='json')
-=======
-
-   
-
-  @staticmethod
-
-  def bad_request(message: str = "Bad request") -> APIError:
-
-    return APIError(
-
-      message=message,
-
-      status_code=status.HTTP_400_BAD_REQUEST,
-
-      error_code="BAD_REQUEST"
-
->>>>>>> df5ff09f
-    )
-
-   
-
-  @staticmethod
-
-  def conflict(message: str = "Resource already exists") -> APIError:
-
-    return APIError(
-
-      message=message,
-
-      status_code=status.HTTP_409_CONFLICT,
-
-      error_code="CONFLICT"
-
-    )
-<<<<<<< HEAD
+    )
+
+
+async def general_exception_handler(request: Request, exc: Exception) -> JSONResponse:
+    """Handle unexpected exceptions"""
+    error_handler.log_error(exc, request)
+    
+    # Don't expose internal error details in production
+    error_message = "Internal server error"
+    error_details = None
+    
+    # In development, provide more details
+    if hasattr(request.app.state, 'debug') and request.app.state.debug:
+        error_message = str(exc)
+        error_details = {
+            "traceback": traceback.format_exc(),
+            "type": type(exc).__name__
+        }
+    
+    error_response = error_handler.create_error_response(
+        error=error_message,
+        status_code=status.HTTP_500_INTERNAL_SERVER_ERROR,
+        error_code="INTERNAL_ERROR",
+        details=error_details
+    )
     
     return JSONResponse(
         status_code=status.HTTP_500_INTERNAL_SERVER_ERROR,
         content=error_response.model_dump(mode='json')
-=======
+    )
+
+
+# Common error responses
+
+class CommonErrors:
+
+  """Common error responses for reuse"""
+
+   
+
+  @staticmethod
+
+  def not_found(resource: str = "Resource") -> APIError:
+
+    return APIError(
+
+      message=f"{resource} not found",
+
+      status_code=status.HTTP_404_NOT_FOUND,
+
+      error_code="NOT_FOUND"
+
+    )
+
+   
+
+  @staticmethod
+
+  def unauthorized() -> APIError:
+
+    return APIError(
+
+      message="Authentication required",
+
+      status_code=status.HTTP_401_UNAUTHORIZED,
+
+      error_code="UNAUTHORIZED"
+
+    )
+
+   
+
+  @staticmethod
+
+  def forbidden(message: str = "Access denied") -> APIError:
+
+    return APIError(
+
+      message=message,
+
+      status_code=status.HTTP_403_FORBIDDEN,
+
+      error_code="FORBIDDEN"
+
+    )
+
+   
+
+  @staticmethod
+
+  def bad_request(message: str = "Bad request") -> APIError:
+
+    return APIError(
+
+      message=message,
+
+      status_code=status.HTTP_400_BAD_REQUEST,
+
+      error_code="BAD_REQUEST"
+
+    )
+
+   
+
+  @staticmethod
+
+  def conflict(message: str = "Resource already exists") -> APIError:
+
+    return APIError(
+
+      message=message,
+
+      status_code=status.HTTP_409_CONFLICT,
+
+      error_code="CONFLICT"
+
+    )
 
    
 
@@ -544,7 +313,6 @@
 
       details=details
 
->>>>>>> df5ff09f
     )
 
 
