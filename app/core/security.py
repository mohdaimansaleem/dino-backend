"""
<<<<<<< HEAD
Security utilities for authentication and authorization with venue-based data isolation
=======

Security utilities for authentication and authorization with venue-based data isolation

>>>>>>> 5c9ef0c4
"""

from datetime import datetime, timedelta
<<<<<<< HEAD
from typing import Optional, Dict, Any, List
=======

from typing import Optional, Dict, Any, List

>>>>>>> 5c9ef0c4
from jose import JWTError, jwt

from passlib.context import CryptContext
<<<<<<< HEAD
from fastapi import HTTPException, status, Depends, Request
=======

from fastapi import HTTPException, status, Depends, Request

>>>>>>> 5c9ef0c4
from fastapi.security import HTTPBearer, HTTPAuthorizationCredentials



from app.core.config import settings
from app.core.logging_config import get_logger

<<<<<<< HEAD
logger = get_logger(__name__)

# Import unified password security
from app.core.unified_password_security import (
    verify_password as secure_verify_password,
    get_password_hash as secure_get_password_hash,
    login_tracker,
    sanitize_error_message,
    password_handler
)
=======
from app.core.logging_config import get_logger



logger = get_logger(__name__)



# Import unified password security

from app.core.unified_password_security import (

  verify_password as secure_verify_password,

  get_password_hash as secure_get_password_hash,

  login_tracker,

  sanitize_error_message,

  password_handler

)


>>>>>>> 5c9ef0c4

# JWT token security

security = HTTPBearer()





def verify_password(plain_password: str, hashed_password: str) -> bool:
<<<<<<< HEAD
    """Verify a password against its hash with enhanced security"""
    return secure_verify_password(plain_password, hashed_password)


def get_password_hash(password: str) -> str:
    """Generate secure password hash with validation"""
    return secure_get_password_hash(password)


def create_access_token(data: Dict[str, Any], expires_delta: Optional[timedelta] = None) -> str:
    """Create JWT access token with enhanced security"""
    to_encode = data.copy()
    
    if expires_delta:
        expire = datetime.utcnow() + expires_delta
    else:
        expire = datetime.utcnow() + timedelta(minutes=settings.ACCESS_TOKEN_EXPIRE_MINUTES)
    
    # Add security claims
    to_encode.update({
        "exp": expire,
        "iat": datetime.utcnow(),  # Issued at
        "nbf": datetime.utcnow(),  # Not before
        "iss": "dino-api",         # Issuer
        "aud": "dino-client"       # Audience
    })
    
    encoded_jwt = jwt.encode(to_encode, settings.SECRET_KEY, algorithm=settings.ALGORITHM)
    return encoded_jwt


def verify_token(token: str) -> Dict[str, Any]:
    """Verify and decode JWT token with enhanced security"""
    try:
        # First try with audience and issuer validation
        try:
            payload = jwt.decode(
                token, 
                settings.SECRET_KEY, 
                algorithms=[settings.ALGORITHM],
                audience="dino-client",
                issuer="dino-api"
            )
        except JWTError as e:
            # Fallback: try without audience/issuer validation for backward compatibility
            logger.info(f"JWT verification with audience/issuer failed ({e}), trying without validation")
            try:
                payload = jwt.decode(
                    token, 
                    settings.SECRET_KEY, 
                    algorithms=[settings.ALGORITHM]
                )
            except JWTError as fallback_error:
                # If both fail, raise the original error
                logger.error(f"JWT verification failed completely: {fallback_error}")
                raise JWTError(f"Token verification failed: {fallback_error}")
        
        # Additional security checks
        if not payload.get("sub"):
            raise JWTError("Missing subject claim")
        
        return payload
    except JWTError as e:
        logger.warning(f"JWT verification failed: {e}")
        raise HTTPException(
            status_code=status.HTTP_401_UNAUTHORIZED,
            detail=sanitize_error_message("Could not validate credentials"),
            headers={"WWW-Authenticate": "Bearer"},
=======

  """Verify a password against its hash with enhanced security"""

  return secure_verify_password(plain_password, hashed_password)





def get_password_hash(password: str) -> str:

  """Generate secure password hash with validation"""

  return secure_get_password_hash(password)





def create_access_token(data: Dict[str, Any], expires_delta: Optional[timedelta] = None) -> str:

  """Create JWT access token with enhanced security"""

  to_encode = data.copy()

   

  if expires_delta:

    expire = datetime.utcnow() + expires_delta

  else:

    expire = datetime.utcnow() + timedelta(minutes=settings.ACCESS_TOKEN_EXPIRE_MINUTES)

   

  # Add security claims

  to_encode.update({

    "exp": expire,

    "iat": datetime.utcnow(), # Issued at

    "nbf": datetime.utcnow(), # Not before

    "iss": "dino-api", # Issuer

    "aud": "dino-client" # Audience

  })

   

  encoded_jwt = jwt.encode(to_encode, settings.SECRET_KEY, algorithm=settings.ALGORITHM)

  return encoded_jwt





def verify_token(token: str) -> Dict[str, Any]:

  """Verify and decode JWT token with enhanced security"""

  try:

    # First try with audience and issuer validation

    try:

      payload = jwt.decode(

        token, 

        settings.SECRET_KEY, 

        algorithms=[settings.ALGORITHM],

        audience="dino-client",

        issuer="dino-api"

      )

    except JWTError as e:

      # Fallback: try without audience/issuer validation for backward compatibility

      logger.info(f"JWT verification with audience/issuer failed ({e}), trying without validation")

      try:

        payload = jwt.decode(

          token, 

          settings.SECRET_KEY, 

          algorithms=[settings.ALGORITHM]

>>>>>>> 5c9ef0c4
        )

      except JWTError as fallback_error:

        # If both fail, raise the original error

        logger.error(f"JWT verification failed completely: {fallback_error}")

        raise JWTError(f"Token verification failed: {fallback_error}")

     

    # Additional security checks

    if not payload.get("sub"):

      raise JWTError("Missing subject claim")

     

    return payload

  except JWTError as e:

    logger.warning(f"JWT verification failed: {e}")

    raise HTTPException(

      status_code=status.HTTP_401_UNAUTHORIZED,

      detail=sanitize_error_message("Could not validate credentials"),

      headers={"WWW-Authenticate": "Bearer"},

    )





async def get_current_user_id(credentials: HTTPAuthorizationCredentials = Depends(security)) -> str:
<<<<<<< HEAD
    """Get current user ID from JWT token"""
    # Check if JWT auth is disabled (development mode)
    if not settings.is_jwt_auth_enabled:
        logger.info("JWT authentication disabled - using development user")
        return settings.DEV_USER_ID
    
=======

  """Get current user ID from JWT token"""

  # Check if JWT auth is disabled (development mode)

  if not settings.is_jwt_auth_enabled:

    logger.info("JWT authentication disabled - using development user")

    return settings.DEV_USER_ID

   

  token = credentials.credentials

  payload = verify_token(token)

  user_id: str = payload.get("sub")

   

  if user_id is None:

    raise HTTPException(

      status_code=status.HTTP_401_UNAUTHORIZED,

      detail="Could not validate credentials",

      headers={"WWW-Authenticate": "Bearer"},

    )

   

  return user_id





async def get_current_user(credentials: HTTPAuthorizationCredentials = Depends(security)) -> Dict[str, Any]:

  """

  Get current authenticated user with enhanced validation

  Supports both JWT authentication and development mode

  """

  try:

    # Check if JWT auth is disabled (development mode)

    if not settings.is_jwt_auth_enabled:

      logger.info("JWT authentication disabled - using development user")

      return await get_development_user()

     

>>>>>>> 5c9ef0c4
    token = credentials.credentials

     

    # Use the enhanced verify_token function

    try:

      payload = verify_token(token)

    except HTTPException:

      # Re-raise HTTP exceptions as-is

      raise

     

    user_id: str = payload.get("sub")

    if user_id is None:

      raise HTTPException(

        status_code=status.HTTP_401_UNAUTHORIZED,

        detail="Invalid authentication credentials",

        headers={"WWW-Authenticate": "Bearer"},

      )

     

    # Get user from database

<<<<<<< HEAD
async def get_current_user(credentials: HTTPAuthorizationCredentials = Depends(security)) -> Dict[str, Any]:
    """
    Get current authenticated user with enhanced validation
    Supports both JWT authentication and development mode
    """
    try:
        # Check if JWT auth is disabled (development mode)
        if not settings.is_jwt_auth_enabled:
            logger.info("JWT authentication disabled - using development user")
            return await get_development_user()
        
        token = credentials.credentials
        
        # Use the enhanced verify_token function
        try:
            payload = verify_token(token)
        except HTTPException:
            # Re-raise HTTP exceptions as-is
            raise
        
        user_id: str = payload.get("sub")
        if user_id is None:
            raise HTTPException(
                status_code=status.HTTP_401_UNAUTHORIZED,
                detail="Invalid authentication credentials",
                headers={"WWW-Authenticate": "Bearer"},
            )
        
        # Get user from database
        from app.database.firestore import get_user_repo
        user_repo = get_user_repo()
        user = await user_repo.get_by_id(user_id)
        
        if user is None:
            raise HTTPException(
                status_code=status.HTTP_401_UNAUTHORIZED,
                detail="User not found",
                headers={"WWW-Authenticate": "Bearer"},
            )
        
        # Check if user is active
        if not user.get('is_active', True):
            raise HTTPException(
                status_code=status.HTTP_401_UNAUTHORIZED,
                detail="User account is deactivated",
                headers={"WWW-Authenticate": "Bearer"},
            )
        
        # Resolve role from role_id if not already present
        if 'role' not in user and user.get('role_id'):
            try:
                resolved_role = await _get_user_role(user)
                user['role'] = resolved_role
            except Exception as e:
                logger.warning(f"Failed to resolve role for user {user.get('id')}: {e}")
                user['role'] = 'operator'
        elif 'role' not in user:
            user['role'] = 'operator'
        
        # Remove sensitive information
        user.pop('hashed_password', None)
        
        return user
        
    except JWTError:
        raise HTTPException(
            status_code=status.HTTP_401_UNAUTHORIZED,
            detail="Could not validate credentials",
            headers={"WWW-Authenticate": "Bearer"},
        )
    except Exception as e:
        logger.error(f"Authentication error: {e}")
        raise HTTPException(
            status_code=status.HTTP_401_UNAUTHORIZED,
            detail="Authentication failed",
            headers={"WWW-Authenticate": "Bearer"},
        )
=======
    from app.database.firestore import get_user_repo
>>>>>>> 5c9ef0c4

    user_repo = get_user_repo()

<<<<<<< HEAD
async def get_current_admin_user(current_user: Dict[str, Any] = Depends(get_current_user)) -> Dict[str, Any]:
    """Get current user with admin privileges"""
    # Get the actual role name from role_id
    user_role = await _get_user_role(current_user)
    
    if user_role not in ['admin', 'superadmin']:
        logger.warning(f"Admin access denied for user {current_user.get('id')} with role: {user_role}")
        raise HTTPException(
            status_code=status.HTTP_403_FORBIDDEN,
            detail="Admin privileges required"
        )
    
    return current_user


async def get_current_superadmin_user(current_user: Dict[str, Any] = Depends(get_current_user)) -> Dict[str, Any]:
    """Get current user with superadmin privileges"""
    # Get the actual role name from role_id
    user_role = await _get_user_role(current_user)
    
    if user_role != 'superadmin':
        logger.warning(f"Superadmin access denied for user {current_user.get('id')} with role: {user_role}")
        raise HTTPException(
            status_code=status.HTTP_403_FORBIDDEN,
            detail="Superadmin privileges required"
        )
    
    return current_user
=======
    user = await user_repo.get_by_id(user_id)
>>>>>>> 5c9ef0c4

     

<<<<<<< HEAD
async def validate_venue_access(user: Dict[str, Any], venue_id: str) -> bool:
    """
    Validate if user has access to specific venue
    Implements strict venue-based data isolation
    """
    try:
        # Get the actual role name from role_id
        user_role = await _get_user_role(user)
        
        # SuperAdmin has access to all venues (for system management only)
        if user_role == 'superadmin':
            return True
        
        # Get user's assigned venues from venue_ids list
        user_venue_ids = user.get('venue_ids', [])
        
        # Check if user has access to this venue
        if venue_id in user_venue_ids:
            return True
        
        # No workspace-level access in new hierarchy
        # Users must be explicitly assigned to venues
        
        return False
        
    except Exception as e:
        logger.error(f"Error validating venue access: {e}")
        return False


async def require_venue_access(venue_id: str, current_user: Dict[str, Any]) -> None:
    """
    Require venue access for the current user
    Raises HTTPException if access is denied
    """
    has_access = await validate_venue_access(current_user, venue_id)
    
    if not has_access:
        logger.warning(f"Venue access denied for user {current_user.get('id')} to venue {venue_id}")
        raise HTTPException(
            status_code=status.HTTP_403_FORBIDDEN,
            detail="Access denied: You don't have permission to access this venue"
        )


async def get_user_accessible_venues(user: Dict[str, Any]) -> List[str]:
    """Get list of venue IDs user has access to"""
    try:
        # Get the actual role name from role_id
        user_role = await _get_user_role(user)
        
        # SuperAdmin gets all venues (for system management)
        if user_role == 'superadmin':
            from app.database.firestore import get_venue_repo
            venue_repo = get_venue_repo()
            all_venues = await venue_repo.get_all()
            return [venue['id'] for venue in all_venues if venue.get('is_active', True)]
        
        # Get user's assigned venues from venue_ids list
        user_venue_ids = user.get('venue_ids', [])
        return user_venue_ids
        
    except Exception as e:
        logger.error(f"Error getting accessible venues: {e}")
        return []


async def get_user_primary_venue(current_user: Dict[str, Any]) -> Optional[Dict[str, Any]]:
    """Get user's primary venue (first venue in their venue_ids list)"""
    try:
        # Get user's venue IDs
        user_venue_ids = current_user.get('venue_ids', [])
        
        if not user_venue_ids:
            return None
        
        # Get first venue as primary
        primary_venue_id = user_venue_ids[0]
        
        # Get venue details
        from app.database.firestore import get_venue_repo
        venue_repo = get_venue_repo()
        venue = await venue_repo.get_by_id(primary_venue_id)
        
        return venue
        
    except Exception as e:
        logger.error(f"Error getting user primary venue: {e}")
        return None


async def _get_user_role(user_data: Dict[str, Any]) -> str:
    """Get user role from role_id"""
    role_id = user_data.get("role_id")
    if not role_id:
        return "operator"  # Default role
    
    try:
        from app.database.firestore import get_role_repo
        role_repo = get_role_repo()
        role = await role_repo.get_by_id(role_id)
        
        if role:
            return role.get("name", "operator")
    except Exception as e:
        logger.warning(f"Failed to get user role: {e}")
    
    return "operator"
=======
    if user is None:
>>>>>>> 5c9ef0c4

      raise HTTPException(

<<<<<<< HEAD
async def get_development_user() -> Dict[str, Any]:
    """
    Get development user when JWT authentication is disabled
    """
    try:
        # Try to get the development user from database first
        from app.database.firestore import get_user_repo
        user_repo = get_user_repo()
        user = await user_repo.get_by_id(settings.DEV_USER_ID)
        
        if user:
            logger.info(f"Using existing development user: {user.get('email')}")
            # Remove sensitive information
            user.pop('hashed_password', None)
            return user
        
        # If development user doesn't exist, create a mock user
        logger.info("Creating mock development user")
        mock_user = {
            "id": settings.DEV_USER_ID,
            "email": settings.DEV_USER_EMAIL,
            "first_name": "Development",
            "last_name": "User",
            "role": settings.DEV_USER_ROLE,
            "is_active": True,
            "venue_ids": [],  # SuperAdmin has access to all venues
            "workspace_id": "dev-workspace",
            "created_at": datetime.utcnow().isoformat(),
            "updated_at": datetime.utcnow().isoformat()
        }
        
        return mock_user
        
    except Exception as e:
        logger.error(f"Error getting development user: {e}")
        # Return basic mock user as fallback
        return {
            "id": settings.DEV_USER_ID,
            "email": settings.DEV_USER_EMAIL,
            "first_name": "Development",
            "last_name": "User",
            "role": settings.DEV_USER_ROLE,
            "is_active": True,
            "venue_ids": [],
            "workspace_id": "dev-workspace",
            "created_at": datetime.utcnow().isoformat(),
            "updated_at": datetime.utcnow().isoformat()
        }


async def get_optional_current_user(request: Request) -> Optional[Dict[str, Any]]:
    """
    Get current user optionally (for public endpoints that can work with or without auth)
    """
    try:
        # Check if JWT auth is disabled
        if not settings.is_jwt_auth_enabled:
            return await get_development_user()
        
        # Try to get authorization header
        authorization = request.headers.get("Authorization")
        if not authorization or not authorization.startswith("Bearer "):
            return None
        
        token = authorization.replace("Bearer ", "")
        payload = jwt.decode(token, settings.SECRET_KEY, algorithms=[settings.ALGORITHM])
        
        user_id: str = payload.get("sub")
        if user_id is None:
            return None
        
        # Get user from database
        from app.database.firestore import get_user_repo
        user_repo = get_user_repo()
        user = await user_repo.get_by_id(user_id)
        
        if user and user.get('is_active', True):
            user.pop('hashed_password', None)
            return user
        
        return None
        
    except Exception as e:
        logger.debug(f"Optional auth failed: {e}")
        return None


def verify_cafe_ownership(cafe_owner_id: str, current_user_id: str) -> bool:
    """Verify if current user owns the cafe"""
    return cafe_owner_id == current_user_id
=======
        status_code=status.HTTP_401_UNAUTHORIZED,
>>>>>>> 5c9ef0c4

        detail="User not found",

<<<<<<< HEAD
async def verify_venue_access(venue_id: str, current_user: Dict[str, Any]) -> bool:
    """Verify if current user has access to venue (legacy function)"""
    return await validate_venue_access(current_user, venue_id)
=======
        headers={"WWW-Authenticate": "Bearer"},
>>>>>>> 5c9ef0c4

      )

     

    # Check if user is active

    if not user.get('is_active', True):

      raise HTTPException(

        status_code=status.HTTP_401_UNAUTHORIZED,

        detail="User account is deactivated",

        headers={"WWW-Authenticate": "Bearer"},

      )

     

    # Resolve role from role_id if not already present

    if 'role' not in user and user.get('role_id'):

      try:

        resolved_role = await _get_user_role(user)

        user['role'] = resolved_role

      except Exception as e:

        logger.warning(f"Failed to resolve role for user {user.get('id')}: {e}")

        user['role'] = 'operator'

    elif 'role' not in user:

      user['role'] = 'operator'

     

    # Remove sensitive information

    user.pop('hashed_password', None)

     

    return user

     

  except JWTError:

    raise HTTPException(

      status_code=status.HTTP_401_UNAUTHORIZED,

      detail="Could not validate credentials",

      headers={"WWW-Authenticate": "Bearer"},

    )

  except Exception as e:

    logger.error(f"Authentication error: {e}")

    raise HTTPException(

      status_code=status.HTTP_401_UNAUTHORIZED,

      detail="Authentication failed",

      headers={"WWW-Authenticate": "Bearer"},

    )





async def get_current_admin_user(current_user: Dict[str, Any] = Depends(get_current_user)) -> Dict[str, Any]:

  """Get current user with admin privileges"""

  # Get the actual role name from role_id

  user_role = await _get_user_role(current_user)

   

  if user_role not in ['admin', 'superadmin']:

    logger.warning(f"Admin access denied for user {current_user.get('id')} with role: {user_role}")

    raise HTTPException(

      status_code=status.HTTP_403_FORBIDDEN,

      detail="Admin privileges required"

    )

   

  return current_user





async def get_current_superadmin_user(current_user: Dict[str, Any] = Depends(get_current_user)) -> Dict[str, Any]:

  """Get current user with superadmin privileges"""

  # Get the actual role name from role_id

  user_role = await _get_user_role(current_user)

   

  if user_role != 'superadmin':

    logger.warning(f"Superadmin access denied for user {current_user.get('id')} with role: {user_role}")

<<<<<<< HEAD
async def verify_workspace_access(workspace_id: str, current_user: Dict[str, Any]) -> bool:
    """Verify if current user has access to workspace"""
    from app.database.firestore import get_workspace_repo
    
    workspace_repo = get_workspace_repo()
    workspace = await workspace_repo.get_by_id(workspace_id)
    
    if not workspace:
        raise HTTPException(
            status_code=status.HTTP_404_NOT_FOUND,
            detail="Workspace not found"
        )
    
    # Get user role
    user_role = await _get_user_role(current_user)
    
    # SuperAdmin can access all workspaces
    if user_role == "superadmin":
        return True
    
    # Admin and operator roles have limited workspace access
    if user_role in ["admin", "operator"]:
        return True
    
    raise HTTPException(
        status_code=status.HTTP_403_FORBIDDEN,
        detail="Not enough permissions to access this workspace"
    )
=======
    raise HTTPException(

      status_code=status.HTTP_403_FORBIDDEN,

      detail="Superadmin privileges required"

    )

   

  return current_user





async def validate_venue_access(user: Dict[str, Any], venue_id: str) -> bool:

  """

  Validate if user has access to specific venue

  Implements strict venue-based data isolation

  """

  try:

    # Get the actual role name from role_id

    user_role = await _get_user_role(user)

     

    # SuperAdmin has access to all venues (for system management only)

    if user_role == 'superadmin':

      return True

     

    # Get user's assigned venues from venue_ids list

    user_venue_ids = user.get('venue_ids', [])

     

    # Check if user has access to this venue

    if venue_id in user_venue_ids:

      return True

     

    # No workspace-level access in new hierarchy

    # Users must be explicitly assigned to venues

     

    return False

     

  except Exception as e:

    logger.error(f"Error validating venue access: {e}")

    return False





async def require_venue_access(venue_id: str, current_user: Dict[str, Any]) -> None:

  """

  Require venue access for the current user

  Raises HTTPException if access is denied

  """

  has_access = await validate_venue_access(current_user, venue_id)

   

  if not has_access:

    logger.warning(f"Venue access denied for user {current_user.get('id')} to venue {venue_id}")

    raise HTTPException(

      status_code=status.HTTP_403_FORBIDDEN,

      detail="Access denied: You don't have permission to access this venue"

    )





async def get_user_accessible_venues(user: Dict[str, Any]) -> List[str]:

  """Get list of venue IDs user has access to"""

  try:

    # Get the actual role name from role_id

    user_role = await _get_user_role(user)

     

    # SuperAdmin gets all venues (for system management)

    if user_role == 'superadmin':

      from app.database.firestore import get_venue_repo

      venue_repo = get_venue_repo()

      all_venues = await venue_repo.get_all()

      return [venue['id'] for venue in all_venues if venue.get('is_active', True)]

     

    # Get user's assigned venues from venue_ids list

    user_venue_ids = user.get('venue_ids', [])

    return user_venue_ids

     

  except Exception as e:

    logger.error(f"Error getting accessible venues: {e}")

    return []





async def get_user_primary_venue(current_user: Dict[str, Any]) -> Optional[Dict[str, Any]]:

  """Get user's primary venue (first venue in their venue_ids list)"""

  try:

    # Get user's venue IDs

    user_venue_ids = current_user.get('venue_ids', [])

     

    if not user_venue_ids:

      return None

     

    # Get first venue as primary

    primary_venue_id = user_venue_ids[0]

     

    # Get venue details

    from app.database.firestore import get_venue_repo

    venue_repo = get_venue_repo()

    venue = await venue_repo.get_by_id(primary_venue_id)

     

    return venue

     

  except Exception as e:

    logger.error(f"Error getting user primary venue: {e}")

    return None





async def _get_user_role(user_data: Dict[str, Any]) -> str:

  """Get user role from role_id"""

  role_id = user_data.get("role_id")

  if not role_id:

    return "operator" # Default role

   

  try:

    from app.database.firestore import get_role_repo

    role_repo = get_role_repo()

    role = await role_repo.get_by_id(role_id)

     

    if role:

      return role.get("name", "operator")

  except Exception as e:

    logger.warning(f"Failed to get user role: {e}")

   

  return "operator"





async def get_development_user() -> Dict[str, Any]:

  """

  Get development user when JWT authentication is disabled

  """

  try:

    # Try to get the development user from database first

    from app.database.firestore import get_user_repo

    user_repo = get_user_repo()

    user = await user_repo.get_by_id(settings.DEV_USER_ID)

     

    if user:

      logger.info(f"Using existing development user: {user.get('email')}")

      # Remove sensitive information

      user.pop('hashed_password', None)

      return user

     

    # If development user doesn't exist, create a mock user

    logger.info("Creating mock development user")

    mock_user = {

      "id": settings.DEV_USER_ID,

      "email": settings.DEV_USER_EMAIL,

      "first_name": "Development",

      "last_name": "User",

      "role": settings.DEV_USER_ROLE,

      "is_active": True,

      "venue_ids": [], # SuperAdmin has access to all venues

      "workspace_id": "dev-workspace",

      "created_at": datetime.utcnow().isoformat(),

      "updated_at": datetime.utcnow().isoformat()

    }

     

    return mock_user

     

  except Exception as e:

    logger.error(f"Error getting development user: {e}")

    # Return basic mock user as fallback

    return {

      "id": settings.DEV_USER_ID,

      "email": settings.DEV_USER_EMAIL,

      "first_name": "Development",

      "last_name": "User",

      "role": settings.DEV_USER_ROLE,

      "is_active": True,

      "venue_ids": [],

      "workspace_id": "dev-workspace",

      "created_at": datetime.utcnow().isoformat(),

      "updated_at": datetime.utcnow().isoformat()

    }





async def get_optional_current_user(request: Request) -> Optional[Dict[str, Any]]:

  """

  Get current user optionally (for public endpoints that can work with or without auth)

  """

  try:

    # Check if JWT auth is disabled

    if not settings.is_jwt_auth_enabled:

      return await get_development_user()

     

    # Try to get authorization header

    authorization = request.headers.get("Authorization")

    if not authorization or not authorization.startswith("Bearer "):

      return None

     

    token = authorization.replace("Bearer ", "")

    payload = jwt.decode(token, settings.SECRET_KEY, algorithms=[settings.ALGORITHM])

     

    user_id: str = payload.get("sub")

    if user_id is None:

      return None

     

    # Get user from database

    from app.database.firestore import get_user_repo

    user_repo = get_user_repo()

    user = await user_repo.get_by_id(user_id)

     

    if user and user.get('is_active', True):

      user.pop('hashed_password', None)

      return user

     

    return None

     

  except Exception as e:

    logger.debug(f"Optional auth failed: {e}")

    return None





def verify_cafe_ownership(cafe_owner_id: str, current_user_id: str) -> bool:

  """Verify if current user owns the cafe"""

  return cafe_owner_id == current_user_id





async def verify_venue_access(venue_id: str, current_user: Dict[str, Any]) -> bool:

  """Verify if current user has access to venue (legacy function)"""

  return await validate_venue_access(current_user, venue_id)





async def verify_workspace_access(workspace_id: str, current_user: Dict[str, Any]) -> bool:

  """Verify if current user has access to workspace"""

  from app.database.firestore import get_workspace_repo

   

  workspace_repo = get_workspace_repo()

  workspace = await workspace_repo.get_by_id(workspace_id)

   

  if not workspace:

    raise HTTPException(

      status_code=status.HTTP_404_NOT_FOUND,

      detail="Workspace not found"

    )

   

  # Get user role

  user_role = await _get_user_role(current_user)

   

  # SuperAdmin can access all workspaces

  if user_role == "superadmin":

    return True

   

  # Admin and operator roles have limited workspace access

  if user_role in ["admin", "operator"]:

    return True

   

  raise HTTPException(

    status_code=status.HTTP_403_FORBIDDEN,

    detail="Not enough permissions to access this workspace"

  )
>>>>>>> 5c9ef0c4
<|MERGE_RESOLUTION|>--- conflicted
+++ resolved
@@ -1,31 +1,19 @@
 """
-<<<<<<< HEAD
+
 Security utilities for authentication and authorization with venue-based data isolation
-=======
-
-Security utilities for authentication and authorization with venue-based data isolation
-
->>>>>>> 5c9ef0c4
+
 """
 
 from datetime import datetime, timedelta
-<<<<<<< HEAD
+
 from typing import Optional, Dict, Any, List
-=======
-
-from typing import Optional, Dict, Any, List
-
->>>>>>> 5c9ef0c4
+
 from jose import JWTError, jwt
 
 from passlib.context import CryptContext
-<<<<<<< HEAD
+
 from fastapi import HTTPException, status, Depends, Request
-=======
-
-from fastapi import HTTPException, status, Depends, Request
-
->>>>>>> 5c9ef0c4
+
 from fastapi.security import HTTPBearer, HTTPAuthorizationCredentials
 
 
@@ -33,44 +21,31 @@
 from app.core.config import settings
 from app.core.logging_config import get_logger
 
-<<<<<<< HEAD
+from app.core.logging_config import get_logger
+
+
+
 logger = get_logger(__name__)
 
+
+
 # Import unified password security
+
 from app.core.unified_password_security import (
-    verify_password as secure_verify_password,
-    get_password_hash as secure_get_password_hash,
-    login_tracker,
-    sanitize_error_message,
-    password_handler
+
+  verify_password as secure_verify_password,
+
+  get_password_hash as secure_get_password_hash,
+
+  login_tracker,
+
+  sanitize_error_message,
+
+  password_handler
+
 )
-=======
-from app.core.logging_config import get_logger
-
-
-
-logger = get_logger(__name__)
-
-
-
-# Import unified password security
-
-from app.core.unified_password_security import (
-
-  verify_password as secure_verify_password,
-
-  get_password_hash as secure_get_password_hash,
-
-  login_tracker,
-
-  sanitize_error_message,
-
-  password_handler
-
-)
-
-
->>>>>>> 5c9ef0c4
+
+
 
 # JWT token security
 
@@ -81,449 +56,591 @@
 
 
 def verify_password(plain_password: str, hashed_password: str) -> bool:
-<<<<<<< HEAD
-    """Verify a password against its hash with enhanced security"""
-    return secure_verify_password(plain_password, hashed_password)
+
+  """Verify a password against its hash with enhanced security"""
+
+  return secure_verify_password(plain_password, hashed_password)
+
+
+
 
 
 def get_password_hash(password: str) -> str:
-    """Generate secure password hash with validation"""
-    return secure_get_password_hash(password)
+
+  """Generate secure password hash with validation"""
+
+  return secure_get_password_hash(password)
+
+
+
 
 
 def create_access_token(data: Dict[str, Any], expires_delta: Optional[timedelta] = None) -> str:
-    """Create JWT access token with enhanced security"""
-    to_encode = data.copy()
-    
-    if expires_delta:
-        expire = datetime.utcnow() + expires_delta
-    else:
-        expire = datetime.utcnow() + timedelta(minutes=settings.ACCESS_TOKEN_EXPIRE_MINUTES)
-    
-    # Add security claims
-    to_encode.update({
-        "exp": expire,
-        "iat": datetime.utcnow(),  # Issued at
-        "nbf": datetime.utcnow(),  # Not before
-        "iss": "dino-api",         # Issuer
-        "aud": "dino-client"       # Audience
-    })
-    
-    encoded_jwt = jwt.encode(to_encode, settings.SECRET_KEY, algorithm=settings.ALGORITHM)
-    return encoded_jwt
+
+  """Create JWT access token with enhanced security"""
+
+  to_encode = data.copy()
+
+   
+
+  if expires_delta:
+
+    expire = datetime.utcnow() + expires_delta
+
+  else:
+
+    expire = datetime.utcnow() + timedelta(minutes=settings.ACCESS_TOKEN_EXPIRE_MINUTES)
+
+   
+
+  # Add security claims
+
+  to_encode.update({
+
+    "exp": expire,
+
+    "iat": datetime.utcnow(), # Issued at
+
+    "nbf": datetime.utcnow(), # Not before
+
+    "iss": "dino-api", # Issuer
+
+    "aud": "dino-client" # Audience
+
+  })
+
+   
+
+  encoded_jwt = jwt.encode(to_encode, settings.SECRET_KEY, algorithm=settings.ALGORITHM)
+
+  return encoded_jwt
+
+
+
 
 
 def verify_token(token: str) -> Dict[str, Any]:
-    """Verify and decode JWT token with enhanced security"""
+
+  """Verify and decode JWT token with enhanced security"""
+
+  try:
+
+    # First try with audience and issuer validation
+
     try:
-        # First try with audience and issuer validation
-        try:
-            payload = jwt.decode(
-                token, 
-                settings.SECRET_KEY, 
-                algorithms=[settings.ALGORITHM],
-                audience="dino-client",
-                issuer="dino-api"
-            )
-        except JWTError as e:
-            # Fallback: try without audience/issuer validation for backward compatibility
-            logger.info(f"JWT verification with audience/issuer failed ({e}), trying without validation")
-            try:
-                payload = jwt.decode(
-                    token, 
-                    settings.SECRET_KEY, 
-                    algorithms=[settings.ALGORITHM]
-                )
-            except JWTError as fallback_error:
-                # If both fail, raise the original error
-                logger.error(f"JWT verification failed completely: {fallback_error}")
-                raise JWTError(f"Token verification failed: {fallback_error}")
-        
-        # Additional security checks
-        if not payload.get("sub"):
-            raise JWTError("Missing subject claim")
-        
-        return payload
+
+      payload = jwt.decode(
+
+        token, 
+
+        settings.SECRET_KEY, 
+
+        algorithms=[settings.ALGORITHM],
+
+        audience="dino-client",
+
+        issuer="dino-api"
+
+      )
+
     except JWTError as e:
-        logger.warning(f"JWT verification failed: {e}")
-        raise HTTPException(
-            status_code=status.HTTP_401_UNAUTHORIZED,
-            detail=sanitize_error_message("Could not validate credentials"),
-            headers={"WWW-Authenticate": "Bearer"},
-=======
-
-  """Verify a password against its hash with enhanced security"""
-
-  return secure_verify_password(plain_password, hashed_password)
-
-
-
-
-
-def get_password_hash(password: str) -> str:
-
-  """Generate secure password hash with validation"""
-
-  return secure_get_password_hash(password)
-
-
-
-
-
-def create_access_token(data: Dict[str, Any], expires_delta: Optional[timedelta] = None) -> str:
-
-  """Create JWT access token with enhanced security"""
-
-  to_encode = data.copy()
-
-   
-
-  if expires_delta:
-
-    expire = datetime.utcnow() + expires_delta
-
-  else:
-
-    expire = datetime.utcnow() + timedelta(minutes=settings.ACCESS_TOKEN_EXPIRE_MINUTES)
-
-   
-
-  # Add security claims
-
-  to_encode.update({
-
-    "exp": expire,
-
-    "iat": datetime.utcnow(), # Issued at
-
-    "nbf": datetime.utcnow(), # Not before
-
-    "iss": "dino-api", # Issuer
-
-    "aud": "dino-client" # Audience
-
-  })
-
-   
-
-  encoded_jwt = jwt.encode(to_encode, settings.SECRET_KEY, algorithm=settings.ALGORITHM)
-
-  return encoded_jwt
-
-
-
-
-
-def verify_token(token: str) -> Dict[str, Any]:
-
-  """Verify and decode JWT token with enhanced security"""
+
+      # Fallback: try without audience/issuer validation for backward compatibility
+
+      logger.info(f"JWT verification with audience/issuer failed ({e}), trying without validation")
+
+      try:
+
+        payload = jwt.decode(
+
+          token, 
+
+          settings.SECRET_KEY, 
+
+          algorithms=[settings.ALGORITHM]
+
+        )
+
+      except JWTError as fallback_error:
+
+        # If both fail, raise the original error
+
+        logger.error(f"JWT verification failed completely: {fallback_error}")
+
+        raise JWTError(f"Token verification failed: {fallback_error}")
+
+     
+
+    # Additional security checks
+
+    if not payload.get("sub"):
+
+      raise JWTError("Missing subject claim")
+
+     
+
+    return payload
+
+  except JWTError as e:
+
+    logger.warning(f"JWT verification failed: {e}")
+
+    raise HTTPException(
+
+      status_code=status.HTTP_401_UNAUTHORIZED,
+
+      detail=sanitize_error_message("Could not validate credentials"),
+
+      headers={"WWW-Authenticate": "Bearer"},
+
+    )
+
+
+
+
+
+async def get_current_user_id(credentials: HTTPAuthorizationCredentials = Depends(security)) -> str:
+
+  """Get current user ID from JWT token"""
+
+  # Check if JWT auth is disabled (development mode)
+
+  if not settings.is_jwt_auth_enabled:
+
+    logger.info("JWT authentication disabled - using development user")
+
+    return settings.DEV_USER_ID
+
+   
+
+  token = credentials.credentials
+
+  payload = verify_token(token)
+
+  user_id: str = payload.get("sub")
+
+   
+
+  if user_id is None:
+
+    raise HTTPException(
+
+      status_code=status.HTTP_401_UNAUTHORIZED,
+
+      detail="Could not validate credentials",
+
+      headers={"WWW-Authenticate": "Bearer"},
+
+    )
+
+   
+
+  return user_id
+
+
+
+
+
+async def get_current_user(credentials: HTTPAuthorizationCredentials = Depends(security)) -> Dict[str, Any]:
+
+  """
+
+  Get current authenticated user with enhanced validation
+
+  Supports both JWT authentication and development mode
+
+  """
 
   try:
 
-    # First try with audience and issuer validation
+    # Check if JWT auth is disabled (development mode)
+
+    if not settings.is_jwt_auth_enabled:
+
+      logger.info("JWT authentication disabled - using development user")
+
+      return await get_development_user()
+
+     
+
+    token = credentials.credentials
+
+     
+
+    # Use the enhanced verify_token function
 
     try:
 
-      payload = jwt.decode(
-
-        token, 
-
-        settings.SECRET_KEY, 
-
-        algorithms=[settings.ALGORITHM],
-
-        audience="dino-client",
-
-        issuer="dino-api"
+      payload = verify_token(token)
+
+    except HTTPException:
+
+      # Re-raise HTTP exceptions as-is
+
+      raise
+
+     
+
+    user_id: str = payload.get("sub")
+
+    if user_id is None:
+
+      raise HTTPException(
+
+        status_code=status.HTTP_401_UNAUTHORIZED,
+
+        detail="Invalid authentication credentials",
+
+        headers={"WWW-Authenticate": "Bearer"},
 
       )
 
-    except JWTError as e:
-
-      # Fallback: try without audience/issuer validation for backward compatibility
-
-      logger.info(f"JWT verification with audience/issuer failed ({e}), trying without validation")
+     
+
+    # Get user from database
+
+    from app.database.firestore import get_user_repo
+
+    user_repo = get_user_repo()
+
+    user = await user_repo.get_by_id(user_id)
+
+     
+
+    if user is None:
+
+      raise HTTPException(
+
+        status_code=status.HTTP_401_UNAUTHORIZED,
+
+        detail="User not found",
+
+        headers={"WWW-Authenticate": "Bearer"},
+
+      )
+
+     
+
+    # Check if user is active
+
+    if not user.get('is_active', True):
+
+      raise HTTPException(
+
+        status_code=status.HTTP_401_UNAUTHORIZED,
+
+        detail="User account is deactivated",
+
+        headers={"WWW-Authenticate": "Bearer"},
+
+      )
+
+     
+
+    # Resolve role from role_id if not already present
+
+    if 'role' not in user and user.get('role_id'):
 
       try:
 
-        payload = jwt.decode(
-
-          token, 
-
-          settings.SECRET_KEY, 
-
-          algorithms=[settings.ALGORITHM]
-
->>>>>>> 5c9ef0c4
-        )
-
-      except JWTError as fallback_error:
-
-        # If both fail, raise the original error
-
-        logger.error(f"JWT verification failed completely: {fallback_error}")
-
-        raise JWTError(f"Token verification failed: {fallback_error}")
-
-     
-
-    # Additional security checks
-
-    if not payload.get("sub"):
-
-      raise JWTError("Missing subject claim")
-
-     
-
-    return payload
-
-  except JWTError as e:
-
-    logger.warning(f"JWT verification failed: {e}")
+        resolved_role = await _get_user_role(user)
+
+        user['role'] = resolved_role
+
+      except Exception as e:
+
+        logger.warning(f"Failed to resolve role for user {user.get('id')}: {e}")
+
+        user['role'] = 'operator'
+
+    elif 'role' not in user:
+
+      user['role'] = 'operator'
+
+     
+
+    # Remove sensitive information
+
+    user.pop('hashed_password', None)
+
+     
+
+    return user
+
+     
+
+  except JWTError:
 
     raise HTTPException(
 
       status_code=status.HTTP_401_UNAUTHORIZED,
 
-      detail=sanitize_error_message("Could not validate credentials"),
+      detail="Could not validate credentials",
 
       headers={"WWW-Authenticate": "Bearer"},
 
     )
 
-
-
-
-
-async def get_current_user_id(credentials: HTTPAuthorizationCredentials = Depends(security)) -> str:
-<<<<<<< HEAD
-    """Get current user ID from JWT token"""
-    # Check if JWT auth is disabled (development mode)
-    if not settings.is_jwt_auth_enabled:
-        logger.info("JWT authentication disabled - using development user")
-        return settings.DEV_USER_ID
-    
-=======
-
-  """Get current user ID from JWT token"""
-
-  # Check if JWT auth is disabled (development mode)
-
-  if not settings.is_jwt_auth_enabled:
-
-    logger.info("JWT authentication disabled - using development user")
-
-    return settings.DEV_USER_ID
-
-   
-
-  token = credentials.credentials
-
-  payload = verify_token(token)
-
-  user_id: str = payload.get("sub")
-
-   
-
-  if user_id is None:
+  except Exception as e:
+
+    logger.error(f"Authentication error: {e}")
 
     raise HTTPException(
 
       status_code=status.HTTP_401_UNAUTHORIZED,
 
-      detail="Could not validate credentials",
+      detail="Authentication failed",
 
       headers={"WWW-Authenticate": "Bearer"},
 
     )
 
-   
-
-  return user_id
-
-
-
-
-
-async def get_current_user(credentials: HTTPAuthorizationCredentials = Depends(security)) -> Dict[str, Any]:
+
+
+
+
+async def get_current_admin_user(current_user: Dict[str, Any] = Depends(get_current_user)) -> Dict[str, Any]:
+
+  """Get current user with admin privileges"""
+
+  # Get the actual role name from role_id
+
+  user_role = await _get_user_role(current_user)
+
+   
+
+  if user_role not in ['admin', 'superadmin']:
+
+    logger.warning(f"Admin access denied for user {current_user.get('id')} with role: {user_role}")
+
+    raise HTTPException(
+
+      status_code=status.HTTP_403_FORBIDDEN,
+
+      detail="Admin privileges required"
+
+    )
+
+   
+
+  return current_user
+
+
+
+
+
+async def get_current_superadmin_user(current_user: Dict[str, Any] = Depends(get_current_user)) -> Dict[str, Any]:
+
+  """Get current user with superadmin privileges"""
+
+  # Get the actual role name from role_id
+
+  user_role = await _get_user_role(current_user)
+
+   
+
+  if user_role != 'superadmin':
+
+    logger.warning(f"Superadmin access denied for user {current_user.get('id')} with role: {user_role}")
+
+    raise HTTPException(
+
+      status_code=status.HTTP_403_FORBIDDEN,
+
+      detail="Superadmin privileges required"
+
+    )
+
+   
+
+  return current_user
+
+
+
+
+
+async def validate_venue_access(user: Dict[str, Any], venue_id: str) -> bool:
 
   """
 
-  Get current authenticated user with enhanced validation
-
-  Supports both JWT authentication and development mode
+  Validate if user has access to specific venue
+
+  Implements strict venue-based data isolation
 
   """
 
   try:
 
-    # Check if JWT auth is disabled (development mode)
-
-    if not settings.is_jwt_auth_enabled:
-
-      logger.info("JWT authentication disabled - using development user")
-
-      return await get_development_user()
-
-     
-
->>>>>>> 5c9ef0c4
-    token = credentials.credentials
-
-     
-
-    # Use the enhanced verify_token function
-
-    try:
-
-      payload = verify_token(token)
-
-    except HTTPException:
-
-      # Re-raise HTTP exceptions as-is
-
-      raise
-
-     
-
-    user_id: str = payload.get("sub")
-
-    if user_id is None:
-
-      raise HTTPException(
-
-        status_code=status.HTTP_401_UNAUTHORIZED,
-
-        detail="Invalid authentication credentials",
-
-        headers={"WWW-Authenticate": "Bearer"},
-
-      )
-
-     
-
-    # Get user from database
-
-<<<<<<< HEAD
-async def get_current_user(credentials: HTTPAuthorizationCredentials = Depends(security)) -> Dict[str, Any]:
-    """
-    Get current authenticated user with enhanced validation
-    Supports both JWT authentication and development mode
-    """
-    try:
-        # Check if JWT auth is disabled (development mode)
-        if not settings.is_jwt_auth_enabled:
-            logger.info("JWT authentication disabled - using development user")
-            return await get_development_user()
-        
-        token = credentials.credentials
-        
-        # Use the enhanced verify_token function
-        try:
-            payload = verify_token(token)
-        except HTTPException:
-            # Re-raise HTTP exceptions as-is
-            raise
-        
-        user_id: str = payload.get("sub")
-        if user_id is None:
-            raise HTTPException(
-                status_code=status.HTTP_401_UNAUTHORIZED,
-                detail="Invalid authentication credentials",
-                headers={"WWW-Authenticate": "Bearer"},
-            )
-        
-        # Get user from database
-        from app.database.firestore import get_user_repo
-        user_repo = get_user_repo()
-        user = await user_repo.get_by_id(user_id)
-        
-        if user is None:
-            raise HTTPException(
-                status_code=status.HTTP_401_UNAUTHORIZED,
-                detail="User not found",
-                headers={"WWW-Authenticate": "Bearer"},
-            )
-        
-        # Check if user is active
-        if not user.get('is_active', True):
-            raise HTTPException(
-                status_code=status.HTTP_401_UNAUTHORIZED,
-                detail="User account is deactivated",
-                headers={"WWW-Authenticate": "Bearer"},
-            )
-        
-        # Resolve role from role_id if not already present
-        if 'role' not in user and user.get('role_id'):
-            try:
-                resolved_role = await _get_user_role(user)
-                user['role'] = resolved_role
-            except Exception as e:
-                logger.warning(f"Failed to resolve role for user {user.get('id')}: {e}")
-                user['role'] = 'operator'
-        elif 'role' not in user:
-            user['role'] = 'operator'
-        
-        # Remove sensitive information
-        user.pop('hashed_password', None)
-        
-        return user
-        
-    except JWTError:
-        raise HTTPException(
-            status_code=status.HTTP_401_UNAUTHORIZED,
-            detail="Could not validate credentials",
-            headers={"WWW-Authenticate": "Bearer"},
-        )
-    except Exception as e:
-        logger.error(f"Authentication error: {e}")
-        raise HTTPException(
-            status_code=status.HTTP_401_UNAUTHORIZED,
-            detail="Authentication failed",
-            headers={"WWW-Authenticate": "Bearer"},
-        )
-=======
-    from app.database.firestore import get_user_repo
->>>>>>> 5c9ef0c4
-
-    user_repo = get_user_repo()
-
-<<<<<<< HEAD
-async def get_current_admin_user(current_user: Dict[str, Any] = Depends(get_current_user)) -> Dict[str, Any]:
-    """Get current user with admin privileges"""
     # Get the actual role name from role_id
-    user_role = await _get_user_role(current_user)
-    
-    if user_role not in ['admin', 'superadmin']:
-        logger.warning(f"Admin access denied for user {current_user.get('id')} with role: {user_role}")
-        raise HTTPException(
-            status_code=status.HTTP_403_FORBIDDEN,
-            detail="Admin privileges required"
-        )
-    
-    return current_user
-
-
-async def get_current_superadmin_user(current_user: Dict[str, Any] = Depends(get_current_user)) -> Dict[str, Any]:
-    """Get current user with superadmin privileges"""
+
+    user_role = await _get_user_role(user)
+
+     
+
+    # SuperAdmin has access to all venues (for system management only)
+
+    if user_role == 'superadmin':
+
+      return True
+
+     
+
+    # Get user's assigned venues from venue_ids list
+
+    user_venue_ids = user.get('venue_ids', [])
+
+     
+
+    # Check if user has access to this venue
+
+    if venue_id in user_venue_ids:
+
+      return True
+
+     
+
+    # No workspace-level access in new hierarchy
+
+    # Users must be explicitly assigned to venues
+
+     
+
+    return False
+
+     
+
+  except Exception as e:
+
+    logger.error(f"Error validating venue access: {e}")
+
+    return False
+
+
+
+
+
+async def require_venue_access(venue_id: str, current_user: Dict[str, Any]) -> None:
+
+  """
+
+  Require venue access for the current user
+
+  Raises HTTPException if access is denied
+
+  """
+
+  has_access = await validate_venue_access(current_user, venue_id)
+
+   
+
+  if not has_access:
+
+    logger.warning(f"Venue access denied for user {current_user.get('id')} to venue {venue_id}")
+
+    raise HTTPException(
+
+      status_code=status.HTTP_403_FORBIDDEN,
+
+      detail="Access denied: You don't have permission to access this venue"
+
+    )
+
+
+
+
+
+async def get_user_accessible_venues(user: Dict[str, Any]) -> List[str]:
+
+  """Get list of venue IDs user has access to"""
+
+  try:
+
     # Get the actual role name from role_id
-    user_role = await _get_user_role(current_user)
-    
-    if user_role != 'superadmin':
-        logger.warning(f"Superadmin access denied for user {current_user.get('id')} with role: {user_role}")
-        raise HTTPException(
-            status_code=status.HTTP_403_FORBIDDEN,
-            detail="Superadmin privileges required"
-        )
-    
-    return current_user
-=======
-    user = await user_repo.get_by_id(user_id)
->>>>>>> 5c9ef0c4
-
-     
-
-<<<<<<< HEAD
+
+    user_role = await _get_user_role(user)
+
+     
+
+    # SuperAdmin gets all venues (for system management)
+
+    if user_role == 'superadmin':
+
+      from app.database.firestore import get_venue_repo
+
+      venue_repo = get_venue_repo()
+
+      all_venues = await venue_repo.get_all()
+
+      return [venue['id'] for venue in all_venues if venue.get('is_active', True)]
+
+     
+
+    # Get user's assigned venues from venue_ids list
+
+    user_venue_ids = user.get('venue_ids', [])
+
+    return user_venue_ids
+
+     
+
+  except Exception as e:
+
+    logger.error(f"Error getting accessible venues: {e}")
+
+    return []
+
+
+
+
+
+async def get_user_primary_venue(current_user: Dict[str, Any]) -> Optional[Dict[str, Any]]:
+
+  """Get user's primary venue (first venue in their venue_ids list)"""
+
+  try:
+
+    # Get user's venue IDs
+
+    user_venue_ids = current_user.get('venue_ids', [])
+
+     
+
+    if not user_venue_ids:
+
+      return None
+
+     
+
+    # Get first venue as primary
+
+    primary_venue_id = user_venue_ids[0]
+
+     
+
+    # Get venue details
+
+    from app.database.firestore import get_venue_repo
+
+    venue_repo = get_venue_repo()
+
+    venue = await venue_repo.get_by_id(primary_venue_id)
+
+     
+
+    return venue
+
+     
+
+  except Exception as e:
+
+    logger.error(f"Error getting user primary venue: {e}")
+
+    return None
+
+
+
+
+
 async def validate_venue_access(user: Dict[str, Any], venue_id: str) -> bool:
     """
     Validate if user has access to specific venue
@@ -616,29 +733,217 @@
 
 
 async def _get_user_role(user_data: Dict[str, Any]) -> str:
-    """Get user role from role_id"""
-    role_id = user_data.get("role_id")
-    if not role_id:
-        return "operator"  # Default role
-    
-    try:
-        from app.database.firestore import get_role_repo
-        role_repo = get_role_repo()
-        role = await role_repo.get_by_id(role_id)
-        
-        if role:
-            return role.get("name", "operator")
-    except Exception as e:
-        logger.warning(f"Failed to get user role: {e}")
-    
-    return "operator"
-=======
-    if user is None:
->>>>>>> 5c9ef0c4
-
-      raise HTTPException(
-
-<<<<<<< HEAD
+
+  """Get user role from role_id"""
+
+  role_id = user_data.get("role_id")
+
+  if not role_id:
+
+    return "operator" # Default role
+
+   
+
+  try:
+
+    from app.database.firestore import get_role_repo
+
+    role_repo = get_role_repo()
+
+    role = await role_repo.get_by_id(role_id)
+
+     
+
+    if role:
+
+      return role.get("name", "operator")
+
+  except Exception as e:
+
+    logger.warning(f"Failed to get user role: {e}")
+
+   
+
+  return "operator"
+
+
+
+
+
+async def get_development_user() -> Dict[str, Any]:
+
+  """
+
+  Get development user when JWT authentication is disabled
+
+  """
+
+  try:
+
+    # Try to get the development user from database first
+
+    from app.database.firestore import get_user_repo
+
+    user_repo = get_user_repo()
+
+    user = await user_repo.get_by_id(settings.DEV_USER_ID)
+
+     
+
+    if user:
+
+      logger.info(f"Using existing development user: {user.get('email')}")
+
+      # Remove sensitive information
+
+      user.pop('hashed_password', None)
+
+      return user
+
+     
+
+    # If development user doesn't exist, create a mock user
+
+    logger.info("Creating mock development user")
+
+    mock_user = {
+
+      "id": settings.DEV_USER_ID,
+
+      "email": settings.DEV_USER_EMAIL,
+
+      "first_name": "Development",
+
+      "last_name": "User",
+
+      "role": settings.DEV_USER_ROLE,
+
+      "is_active": True,
+
+      "venue_ids": [], # SuperAdmin has access to all venues
+
+      "workspace_id": "dev-workspace",
+
+      "created_at": datetime.utcnow().isoformat(),
+
+      "updated_at": datetime.utcnow().isoformat()
+
+    }
+
+     
+
+    return mock_user
+
+     
+
+  except Exception as e:
+
+    logger.error(f"Error getting development user: {e}")
+
+    # Return basic mock user as fallback
+
+    return {
+
+      "id": settings.DEV_USER_ID,
+
+      "email": settings.DEV_USER_EMAIL,
+
+      "first_name": "Development",
+
+      "last_name": "User",
+
+      "role": settings.DEV_USER_ROLE,
+
+      "is_active": True,
+
+      "venue_ids": [],
+
+      "workspace_id": "dev-workspace",
+
+      "created_at": datetime.utcnow().isoformat(),
+
+      "updated_at": datetime.utcnow().isoformat()
+
+    }
+
+
+
+
+
+async def get_optional_current_user(request: Request) -> Optional[Dict[str, Any]]:
+
+  """
+
+  Get current user optionally (for public endpoints that can work with or without auth)
+
+  """
+
+  try:
+
+    # Check if JWT auth is disabled
+
+    if not settings.is_jwt_auth_enabled:
+
+      return await get_development_user()
+
+     
+
+    # Try to get authorization header
+
+    authorization = request.headers.get("Authorization")
+
+    if not authorization or not authorization.startswith("Bearer "):
+
+      return None
+
+     
+
+    token = authorization.replace("Bearer ", "")
+
+    payload = jwt.decode(token, settings.SECRET_KEY, algorithms=[settings.ALGORITHM])
+
+     
+
+    user_id: str = payload.get("sub")
+
+    if user_id is None:
+
+      return None
+
+     
+
+    # Get user from database
+
+    from app.database.firestore import get_user_repo
+
+    user_repo = get_user_repo()
+
+    user = await user_repo.get_by_id(user_id)
+
+     
+
+    if user and user.get('is_active', True):
+
+      user.pop('hashed_password', None)
+
+      return user
+
+     
+
+    return None
+
+     
+
+  except Exception as e:
+
+    logger.debug(f"Optional auth failed: {e}")
+
+    return None
+
+
+
+
+
 async def get_development_user() -> Dict[str, Any]:
     """
     Get development user when JWT authentication is disabled
@@ -727,640 +1032,57 @@
 
 
 def verify_cafe_ownership(cafe_owner_id: str, current_user_id: str) -> bool:
-    """Verify if current user owns the cafe"""
-    return cafe_owner_id == current_user_id
-=======
-        status_code=status.HTTP_401_UNAUTHORIZED,
->>>>>>> 5c9ef0c4
-
-        detail="User not found",
-
-<<<<<<< HEAD
+
+  """Verify if current user owns the cafe"""
+
+  return cafe_owner_id == current_user_id
+
+
+
+
+
 async def verify_venue_access(venue_id: str, current_user: Dict[str, Any]) -> bool:
-    """Verify if current user has access to venue (legacy function)"""
-    return await validate_venue_access(current_user, venue_id)
-=======
-        headers={"WWW-Authenticate": "Bearer"},
->>>>>>> 5c9ef0c4
-
-      )
-
-     
-
-    # Check if user is active
-
-    if not user.get('is_active', True):
-
-      raise HTTPException(
-
-        status_code=status.HTTP_401_UNAUTHORIZED,
-
-        detail="User account is deactivated",
-
-        headers={"WWW-Authenticate": "Bearer"},
-
-      )
-
-     
-
-    # Resolve role from role_id if not already present
-
-    if 'role' not in user and user.get('role_id'):
-
-      try:
-
-        resolved_role = await _get_user_role(user)
-
-        user['role'] = resolved_role
-
-      except Exception as e:
-
-        logger.warning(f"Failed to resolve role for user {user.get('id')}: {e}")
-
-        user['role'] = 'operator'
-
-    elif 'role' not in user:
-
-      user['role'] = 'operator'
-
-     
-
-    # Remove sensitive information
-
-    user.pop('hashed_password', None)
-
-     
-
-    return user
-
-     
-
-  except JWTError:
+
+  """Verify if current user has access to venue (legacy function)"""
+
+  return await validate_venue_access(current_user, venue_id)
+
+
+
+
+
+async def verify_workspace_access(workspace_id: str, current_user: Dict[str, Any]) -> bool:
+
+  """Verify if current user has access to workspace"""
+
+  from app.database.firestore import get_workspace_repo
+
+   
+
+  workspace_repo = get_workspace_repo()
+
+  workspace = await workspace_repo.get_by_id(workspace_id)
+
+   
+
+  if not workspace:
 
     raise HTTPException(
 
-      status_code=status.HTTP_401_UNAUTHORIZED,
-
-      detail="Could not validate credentials",
-
-      headers={"WWW-Authenticate": "Bearer"},
+      status_code=status.HTTP_404_NOT_FOUND,
+
+      detail="Workspace not found"
 
     )
 
-  except Exception as e:
-
-    logger.error(f"Authentication error: {e}")
-
-    raise HTTPException(
-
-      status_code=status.HTTP_401_UNAUTHORIZED,
-
-      detail="Authentication failed",
-
-      headers={"WWW-Authenticate": "Bearer"},
-
-    )
-
-
-
-
-
-async def get_current_admin_user(current_user: Dict[str, Any] = Depends(get_current_user)) -> Dict[str, Any]:
-
-  """Get current user with admin privileges"""
-
-  # Get the actual role name from role_id
+   
+
+  # Get user role
 
   user_role = await _get_user_role(current_user)
 
    
 
-  if user_role not in ['admin', 'superadmin']:
-
-    logger.warning(f"Admin access denied for user {current_user.get('id')} with role: {user_role}")
-
-    raise HTTPException(
-
-      status_code=status.HTTP_403_FORBIDDEN,
-
-      detail="Admin privileges required"
-
-    )
-
-   
-
-  return current_user
-
-
-
-
-
-async def get_current_superadmin_user(current_user: Dict[str, Any] = Depends(get_current_user)) -> Dict[str, Any]:
-
-  """Get current user with superadmin privileges"""
-
-  # Get the actual role name from role_id
-
-  user_role = await _get_user_role(current_user)
-
-   
-
-  if user_role != 'superadmin':
-
-    logger.warning(f"Superadmin access denied for user {current_user.get('id')} with role: {user_role}")
-
-<<<<<<< HEAD
-async def verify_workspace_access(workspace_id: str, current_user: Dict[str, Any]) -> bool:
-    """Verify if current user has access to workspace"""
-    from app.database.firestore import get_workspace_repo
-    
-    workspace_repo = get_workspace_repo()
-    workspace = await workspace_repo.get_by_id(workspace_id)
-    
-    if not workspace:
-        raise HTTPException(
-            status_code=status.HTTP_404_NOT_FOUND,
-            detail="Workspace not found"
-        )
-    
-    # Get user role
-    user_role = await _get_user_role(current_user)
-    
-    # SuperAdmin can access all workspaces
-    if user_role == "superadmin":
-        return True
-    
-    # Admin and operator roles have limited workspace access
-    if user_role in ["admin", "operator"]:
-        return True
-    
-    raise HTTPException(
-        status_code=status.HTTP_403_FORBIDDEN,
-        detail="Not enough permissions to access this workspace"
-    )
-=======
-    raise HTTPException(
-
-      status_code=status.HTTP_403_FORBIDDEN,
-
-      detail="Superadmin privileges required"
-
-    )
-
-   
-
-  return current_user
-
-
-
-
-
-async def validate_venue_access(user: Dict[str, Any], venue_id: str) -> bool:
-
-  """
-
-  Validate if user has access to specific venue
-
-  Implements strict venue-based data isolation
-
-  """
-
-  try:
-
-    # Get the actual role name from role_id
-
-    user_role = await _get_user_role(user)
-
-     
-
-    # SuperAdmin has access to all venues (for system management only)
-
-    if user_role == 'superadmin':
-
-      return True
-
-     
-
-    # Get user's assigned venues from venue_ids list
-
-    user_venue_ids = user.get('venue_ids', [])
-
-     
-
-    # Check if user has access to this venue
-
-    if venue_id in user_venue_ids:
-
-      return True
-
-     
-
-    # No workspace-level access in new hierarchy
-
-    # Users must be explicitly assigned to venues
-
-     
-
-    return False
-
-     
-
-  except Exception as e:
-
-    logger.error(f"Error validating venue access: {e}")
-
-    return False
-
-
-
-
-
-async def require_venue_access(venue_id: str, current_user: Dict[str, Any]) -> None:
-
-  """
-
-  Require venue access for the current user
-
-  Raises HTTPException if access is denied
-
-  """
-
-  has_access = await validate_venue_access(current_user, venue_id)
-
-   
-
-  if not has_access:
-
-    logger.warning(f"Venue access denied for user {current_user.get('id')} to venue {venue_id}")
-
-    raise HTTPException(
-
-      status_code=status.HTTP_403_FORBIDDEN,
-
-      detail="Access denied: You don't have permission to access this venue"
-
-    )
-
-
-
-
-
-async def get_user_accessible_venues(user: Dict[str, Any]) -> List[str]:
-
-  """Get list of venue IDs user has access to"""
-
-  try:
-
-    # Get the actual role name from role_id
-
-    user_role = await _get_user_role(user)
-
-     
-
-    # SuperAdmin gets all venues (for system management)
-
-    if user_role == 'superadmin':
-
-      from app.database.firestore import get_venue_repo
-
-      venue_repo = get_venue_repo()
-
-      all_venues = await venue_repo.get_all()
-
-      return [venue['id'] for venue in all_venues if venue.get('is_active', True)]
-
-     
-
-    # Get user's assigned venues from venue_ids list
-
-    user_venue_ids = user.get('venue_ids', [])
-
-    return user_venue_ids
-
-     
-
-  except Exception as e:
-
-    logger.error(f"Error getting accessible venues: {e}")
-
-    return []
-
-
-
-
-
-async def get_user_primary_venue(current_user: Dict[str, Any]) -> Optional[Dict[str, Any]]:
-
-  """Get user's primary venue (first venue in their venue_ids list)"""
-
-  try:
-
-    # Get user's venue IDs
-
-    user_venue_ids = current_user.get('venue_ids', [])
-
-     
-
-    if not user_venue_ids:
-
-      return None
-
-     
-
-    # Get first venue as primary
-
-    primary_venue_id = user_venue_ids[0]
-
-     
-
-    # Get venue details
-
-    from app.database.firestore import get_venue_repo
-
-    venue_repo = get_venue_repo()
-
-    venue = await venue_repo.get_by_id(primary_venue_id)
-
-     
-
-    return venue
-
-     
-
-  except Exception as e:
-
-    logger.error(f"Error getting user primary venue: {e}")
-
-    return None
-
-
-
-
-
-async def _get_user_role(user_data: Dict[str, Any]) -> str:
-
-  """Get user role from role_id"""
-
-  role_id = user_data.get("role_id")
-
-  if not role_id:
-
-    return "operator" # Default role
-
-   
-
-  try:
-
-    from app.database.firestore import get_role_repo
-
-    role_repo = get_role_repo()
-
-    role = await role_repo.get_by_id(role_id)
-
-     
-
-    if role:
-
-      return role.get("name", "operator")
-
-  except Exception as e:
-
-    logger.warning(f"Failed to get user role: {e}")
-
-   
-
-  return "operator"
-
-
-
-
-
-async def get_development_user() -> Dict[str, Any]:
-
-  """
-
-  Get development user when JWT authentication is disabled
-
-  """
-
-  try:
-
-    # Try to get the development user from database first
-
-    from app.database.firestore import get_user_repo
-
-    user_repo = get_user_repo()
-
-    user = await user_repo.get_by_id(settings.DEV_USER_ID)
-
-     
-
-    if user:
-
-      logger.info(f"Using existing development user: {user.get('email')}")
-
-      # Remove sensitive information
-
-      user.pop('hashed_password', None)
-
-      return user
-
-     
-
-    # If development user doesn't exist, create a mock user
-
-    logger.info("Creating mock development user")
-
-    mock_user = {
-
-      "id": settings.DEV_USER_ID,
-
-      "email": settings.DEV_USER_EMAIL,
-
-      "first_name": "Development",
-
-      "last_name": "User",
-
-      "role": settings.DEV_USER_ROLE,
-
-      "is_active": True,
-
-      "venue_ids": [], # SuperAdmin has access to all venues
-
-      "workspace_id": "dev-workspace",
-
-      "created_at": datetime.utcnow().isoformat(),
-
-      "updated_at": datetime.utcnow().isoformat()
-
-    }
-
-     
-
-    return mock_user
-
-     
-
-  except Exception as e:
-
-    logger.error(f"Error getting development user: {e}")
-
-    # Return basic mock user as fallback
-
-    return {
-
-      "id": settings.DEV_USER_ID,
-
-      "email": settings.DEV_USER_EMAIL,
-
-      "first_name": "Development",
-
-      "last_name": "User",
-
-      "role": settings.DEV_USER_ROLE,
-
-      "is_active": True,
-
-      "venue_ids": [],
-
-      "workspace_id": "dev-workspace",
-
-      "created_at": datetime.utcnow().isoformat(),
-
-      "updated_at": datetime.utcnow().isoformat()
-
-    }
-
-
-
-
-
-async def get_optional_current_user(request: Request) -> Optional[Dict[str, Any]]:
-
-  """
-
-  Get current user optionally (for public endpoints that can work with or without auth)
-
-  """
-
-  try:
-
-    # Check if JWT auth is disabled
-
-    if not settings.is_jwt_auth_enabled:
-
-      return await get_development_user()
-
-     
-
-    # Try to get authorization header
-
-    authorization = request.headers.get("Authorization")
-
-    if not authorization or not authorization.startswith("Bearer "):
-
-      return None
-
-     
-
-    token = authorization.replace("Bearer ", "")
-
-    payload = jwt.decode(token, settings.SECRET_KEY, algorithms=[settings.ALGORITHM])
-
-     
-
-    user_id: str = payload.get("sub")
-
-    if user_id is None:
-
-      return None
-
-     
-
-    # Get user from database
-
-    from app.database.firestore import get_user_repo
-
-    user_repo = get_user_repo()
-
-    user = await user_repo.get_by_id(user_id)
-
-     
-
-    if user and user.get('is_active', True):
-
-      user.pop('hashed_password', None)
-
-      return user
-
-     
-
-    return None
-
-     
-
-  except Exception as e:
-
-    logger.debug(f"Optional auth failed: {e}")
-
-    return None
-
-
-
-
-
-def verify_cafe_ownership(cafe_owner_id: str, current_user_id: str) -> bool:
-
-  """Verify if current user owns the cafe"""
-
-  return cafe_owner_id == current_user_id
-
-
-
-
-
-async def verify_venue_access(venue_id: str, current_user: Dict[str, Any]) -> bool:
-
-  """Verify if current user has access to venue (legacy function)"""
-
-  return await validate_venue_access(current_user, venue_id)
-
-
-
-
-
-async def verify_workspace_access(workspace_id: str, current_user: Dict[str, Any]) -> bool:
-
-  """Verify if current user has access to workspace"""
-
-  from app.database.firestore import get_workspace_repo
-
-   
-
-  workspace_repo = get_workspace_repo()
-
-  workspace = await workspace_repo.get_by_id(workspace_id)
-
-   
-
-  if not workspace:
-
-    raise HTTPException(
-
-      status_code=status.HTTP_404_NOT_FOUND,
-
-      detail="Workspace not found"
-
-    )
-
-   
-
-  # Get user role
-
-  user_role = await _get_user_role(current_user)
-
-   
-
   # SuperAdmin can access all workspaces
 
   if user_role == "superadmin":
@@ -1383,5 +1105,4 @@
 
     detail="Not enough permissions to access this workspace"
 
-  )
->>>>>>> 5c9ef0c4
+  )