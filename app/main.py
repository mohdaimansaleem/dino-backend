--- conflicted
+++ resolved
@@ -181,10 +181,6 @@
 )
 
 
-
-# =============================================================================
-
-# MIDDLEWARE SETUP
 
 # =============================================================================
 
@@ -293,8 +289,6 @@
 
   """Root endpoint"""
 
-<<<<<<< HEAD
-=======
   return {
 
     "message": "Dino E-Menu API",
@@ -320,10 +314,6 @@
   }
 
 
-
-
-
->>>>>>> 04b8e4f1
 # Removed redundant deployment check endpoints
 
 
@@ -365,22 +355,14 @@
 
       "repository_pattern": "Centralized with caching"
 
-<<<<<<< HEAD
 # Consolidated health checks are now in /api/v1/health endpoints
-=======
-    }
-
-  }
-
-   
->>>>>>> 04b8e4f1
-
-  # Add DI service health if available
-
-  if di_available:
-
+
+
+@app.get("/metrics")
+
+async def performance_metrics():
+    """Performance metrics endpoint"""
     try:
-<<<<<<< HEAD
         # Basic metrics without complex dependencies
         return {
             "status": "success",
@@ -392,65 +374,13 @@
             },
             "timestamp": os.environ.get("STARTUP_TIME", "unknown")
         }
-=======
-
-      services_health = check_services_health()
-
-      health_status["services"] = services_health
-
->>>>>>> 04b8e4f1
     except Exception as e:
-
-      health_status["services_error"] = str(e)
-
-   
-
-  return health_status
-
-
-
-
-
-# Consolidated health checks are now in /api/v1/health endpoints
-
-
-@app.get("/metrics")
-
-async def performance_metrics():
-
-  """Performance metrics endpoint"""
-
- 
-
-  from app.services.performance_service import get_performance_service
-
-  performance_service = get_performance_service()
-
-  metrics = performance_service.get_performance_metrics()
-
-    
-
-  # Add cache metrics
-
-  try:
-      # Basic metrics without complex dependencies
-      return {
-          "status": "success",
-          "service": "dino-api",
-          "metrics": {
-              "uptime": "available",
-              "memory": "monitored",
-              "requests": "tracked"
-          },
-          "timestamp": os.environ.get("STARTUP_TIME", "unknown")
-      }
-  except Exception as e:
-      logger.error(f"Failed to get performance metrics: {e}")
-      return {
-          "status": "error",
-          "error": str(e),
-          "service": "dino-api"
-      }
+        logger.error(f"Failed to get performance metrics: {e}")
+        return {
+            "status": "error",
+            "error": str(e),
+            "service": "dino-api"
+        }
 
 
 # =============================================================================
