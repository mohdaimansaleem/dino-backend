"""

Dino E-Menu Backend API

Simplified FastAPI application for Google Cloud Run

"""

from fastapi import FastAPI

from fastapi.middleware.cors import CORSMiddleware

from contextlib import asynccontextmanager

import os

import logging



# Setup enhanced logging first

from app.core.logging_config import setup_enhanced_logging, get_logger



# Determine log level from environment

log_level = os.environ.get("LOG_LEVEL", "INFO").upper()

enable_debug = os.environ.get("DEBUG", "false").lower() == "true"



# Setup enhanced logging

setup_enhanced_logging(log_level=log_level, enable_debug=enable_debug)

logger = get_logger(__name__)



# Import app components

try:

  from app.core.config import settings

  logger.info("✅ Settings loaded successfully")

except Exception as e:

  logger.warning(f"⚠️ Settings loading failed: {e}")

  # Create minimal settings

  class MinimalSettings:

    ENVIRONMENT = os.environ.get("ENVIRONMENT", "production")

    DEBUG = False

    LOG_LEVEL = "INFO"

    GCP_PROJECT_ID = os.environ.get("GCP_PROJECT_ID", "unknown")

    DATABASE_NAME = os.environ.get("DATABASE_NAME", "unknown")

    is_production = True

    CORS_ORIGINS = ["*"]

    CORS_ALLOW_CREDENTIALS = True

    CORS_ALLOW_METHODS = ["*"]

    CORS_ALLOW_HEADERS = ["*"]

  settings = MinimalSettings()



# Initialize dependency injection

try:

  from app.core.dependency_injection import initialize_di, check_services_health

  logger.info("✅ Dependency injection initialized successfully")

  di_available = True

except Exception as e:

  logger.warning(f"⚠️ Dependency injection initialization failed: {e}")

  di_available = False



try:

  from app.api.v1.api import api_router

  logger.info("✅ API router loaded successfully")

  api_router_available = True

except Exception as e:

  logger.warning(f"⚠️ API router loading failed: {e}")

  api_router_available = False





@asynccontextmanager

async def lifespan(app: FastAPI):

  """Application lifespan management for Cloud Run deployment"""

  # Startup

  logger.info("🦕 Starting Dino E-Menu API...")

  logger.info("Environment Variables:")

  logger.info(f"PORT: {os.environ.get('PORT', 'not set')}")

  logger.info(f"ENVIRONMENT: {os.environ.get('ENVIRONMENT', 'not set')}")

  logger.info(f"DATABASE_NAME: {os.environ.get('DATABASE_NAME', 'not set')}")

  logger.info(f"GCP_PROJECT_ID: {os.environ.get('GCP_PROJECT_ID', 'not set')}")

   

  logger.info("✅ Dino E-Menu API startup completed successfully")

   

  yield

   

  # Shutdown

  logger.info("🦕 Shutting down Dino E-Menu API")





# Create FastAPI application

docs_url = "/docs" if not settings.is_production else None

redoc_url = "/redoc" if not settings.is_production else None



app = FastAPI(
<<<<<<< HEAD
    title="Dino E-Menu API",
    description="A comprehensive e-menu solution for restaurants and cafes with role-based access control",
    version="2.0.0",
    lifespan=lifespan,
    docs_url=docs_url,
    redoc_url=redoc_url,
    redirect_slashes=False,  # Disable automatic slash redirection to prevent 307 redirects
=======

  title="Dino E-Menu API",

  description="A comprehensive e-menu solution for restaurants and cafes with role-based access control",

  version="2.0.0",

  lifespan=lifespan,

  docs_url=docs_url,

  redoc_url=redoc_url,

  redirect_slashes=False, # Disable automatic slash redirection to prevent 307 redirects

>>>>>>> 5c9ef0c4
)



# =============================================================================

# MIDDLEWARE SETUP

# =============================================================================

<<<<<<< HEAD
# Security middleware (add first for maximum protection)
try:
    from app.core.security_middleware import (
        SecurityHeadersMiddleware,
        RateLimitMiddleware,
        RequestValidationMiddleware,
        AuthenticationRateLimitMiddleware,
        DevelopmentModeSecurityMiddleware
    )
    
    # Add security middleware in order of priority
    app.add_middleware(SecurityHeadersMiddleware)
    app.add_middleware(DevelopmentModeSecurityMiddleware)
    app.add_middleware(RequestValidationMiddleware)
    app.add_middleware(AuthenticationRateLimitMiddleware)
    app.add_middleware(
        RateLimitMiddleware,
        calls=getattr(settings, 'RATE_LIMIT_PER_MINUTE', 60),
        period=60
    )
    logger.info("✅ Security middleware enabled")
except ImportError as e:
    logger.warning(f"⚠️ Security middleware import failed: {e} - Continuing without security middleware")
except Exception as e:
    logger.warning(f"⚠️ Security middleware setup failed: {e}")
=======


# Security middleware (add first for maximum protection)

try:

  from app.core.security_middleware import (

    SecurityHeadersMiddleware,

    RateLimitMiddleware,

    RequestValidationMiddleware,

    AuthenticationRateLimitMiddleware,

    DevelopmentModeSecurityMiddleware

  )

   

  # Add security middleware in order of priority

  app.add_middleware(SecurityHeadersMiddleware)

  app.add_middleware(DevelopmentModeSecurityMiddleware)

  app.add_middleware(RequestValidationMiddleware)

  app.add_middleware(AuthenticationRateLimitMiddleware)

  app.add_middleware(

    RateLimitMiddleware,

    calls=getattr(settings, 'RATE_LIMIT_PER_MINUTE', 60),

    period=60

  )

  logger.info("✅ Security middleware enabled")

except ImportError as e:

  logger.warning(f"⚠️ Security middleware import failed: {e} - Continuing without security middleware")

except Exception as e:

  logger.warning(f"⚠️ Security middleware setup failed: {e}")


>>>>>>> 5c9ef0c4

# CORS middleware

app.add_middleware(
<<<<<<< HEAD
    CORSMiddleware,
    allow_origins=getattr(settings, 'CORS_ORIGINS', ["http://localhost:3000"]),
    allow_credentials=getattr(settings, 'CORS_ALLOW_CREDENTIALS', True),
    allow_methods=getattr(settings, 'CORS_ALLOW_METHODS', ["GET", "POST", "PUT", "DELETE", "PATCH", "OPTIONS"]),
    allow_headers=getattr(settings, 'CORS_ALLOW_HEADERS', ["*"]),
=======

  CORSMiddleware,

  allow_origins=getattr(settings, 'CORS_ORIGINS', ["http://localhost:3000"]),

  allow_credentials=getattr(settings, 'CORS_ALLOW_CREDENTIALS', True),

  allow_methods=getattr(settings, 'CORS_ALLOW_METHODS', ["GET", "POST", "PUT", "DELETE", "PATCH", "OPTIONS"]),

  allow_headers=getattr(settings, 'CORS_ALLOW_HEADERS', ["*"]),

>>>>>>> 5c9ef0c4
)

logger.info("✅ CORS middleware enabled")



<<<<<<< HEAD
=======




>>>>>>> 5c9ef0c4
# Include API routes if available

if api_router_available:

  try:

    app.include_router(api_router, prefix="/api/v1")

    logger.info("✅ API routes included successfully")

  except Exception as e:

    logger.warning(f"⚠️ Failed to include API routes: {e}")





# =============================================================================

# HEALTH CHECK ENDPOINTS (Required for Cloud Run)

# =============================================================================



@app.get("/")

async def root():

  """Root endpoint"""

  return {

    "message": "Dino E-Menu API",

    "version": "2.0.0",

    "environment": getattr(settings, 'ENVIRONMENT', 'unknown'),

    "status": "healthy",

    "features": [

      "Core API endpoints",

      "Role-based access control",

      "Multi-tenant workspace support",

      "JWT authentication"

    ]

  }





def get_deployment_info():

  """Get deployment verification info"""

  from datetime import datetime

  return {

    "deployment_time": datetime.utcnow().isoformat(),

    "services_init_fixed": True,

    "circular_imports_fixed": True,

    "dashboard_service_lazy": True,

    "api_router_should_work": True,

    "version": "fixed_v2"

  }





def get_deployment_info():
    """Get deployment verification info"""
    from datetime import datetime
    return {
        "deployment_time": datetime.utcnow().isoformat(),
        "services_init_fixed": True,
        "circular_imports_fixed": True,
        "dashboard_service_lazy": True,
        "api_router_should_work": True,
        "version": "fixed_v2"
    }


@app.get("/deployment-check")

async def deployment_check():
<<<<<<< HEAD
    """Check if latest deployment is active"""
    return get_deployment_info()
=======

  """Check if latest deployment is active"""

  return get_deployment_info()



>>>>>>> 5c9ef0c4


@app.get("/health")

async def health_check():

  """Health check endpoint for Cloud Run"""

  health_status = {

    "status": "healthy",

    "service": "dino-api",

    "version": "2.0.0",

    "environment": getattr(settings, 'ENVIRONMENT', 'unknown'),

    "project_id": getattr(settings, 'GCP_PROJECT_ID', 'unknown'),

    "database_id": getattr(settings, 'DATABASE_NAME', 'unknown'),

    "api_router": "available" if api_router_available else "unavailable",

    "dependency_injection": "available" if di_available else "unavailable",

    "features": {

      "authentication": "JWT-based",

      "authorization": "Role-based (SuperAdmin/Admin/Operator)",

      "multi_tenancy": "Workspace-based isolation",

      "role_management": "Comprehensive role and permission system",

      "performance_optimization": "Caching and query optimization",

      "repository_pattern": "Centralized with caching"

    }

  }

   

  # Add DI service health if available

  if di_available:

    try:

      services_health = check_services_health()

      health_status["services"] = services_health

    except Exception as e:

      health_status["services_error"] = str(e)

   

  return health_status





@app.get("/readiness")

async def readiness_check():

  """Readiness check for Kubernetes/Cloud Run"""

  return {

    "status": "ready",

    "service": "dino-api",

    "timestamp": os.environ.get("STARTUP_TIME", "unknown")

  }





@app.get("/liveness")

async def liveness_check():

  """Liveness check for Cloud Run"""

  return {"status": "alive", "service": "dino-api"}





@app.get("/metrics")

async def performance_metrics():

  """Performance metrics endpoint"""

  try:

    from app.services.performance_service import get_performance_service

    performance_service = get_performance_service()

    metrics = performance_service.get_performance_metrics()

     

    return {

      "status": "success",

      "service": "dino-api",

      "metrics": metrics,

      "timestamp": os.environ.get("STARTUP_TIME", "unknown")

    }

  except Exception as e:

    logger.error(f"Failed to get performance metrics: {e}")

    return {

      "status": "error",

      "error": str(e),

      "service": "dino-api"

    }





# =============================================================================

# ERROR HANDLERS

# =============================================================================



@app.exception_handler(500)

async def internal_server_error(request, exc):

  """Handle internal server errors"""

  logger.error("Internal server error occurred", exc_info=True, extra={

    "request_url": str(request.url),

    "request_method": request.method

  })

  return {

    "error": "Internal server error",

    "message": "An unexpected error occurred",

    "status_code": 500

  }





# =============================================================================

# STARTUP FOR LOCAL DEVELOPMENT

# =============================================================================



if __name__ == "__main__":

  import uvicorn

   

  port = int(os.environ.get("PORT", 8080))

   

  logger.info(f"Starting uvicorn on port {port}...")

   

  uvicorn.run(

    "app.main:app",

    host="0.0.0.0",

    port=port,

    reload=False, # Disable reload in production

    log_level="info",

    access_log=True,

    workers=1 # Single worker for Cloud Run

  )<|MERGE_RESOLUTION|>--- conflicted
+++ resolved
@@ -163,15 +163,6 @@
 
 
 app = FastAPI(
-<<<<<<< HEAD
-    title="Dino E-Menu API",
-    description="A comprehensive e-menu solution for restaurants and cafes with role-based access control",
-    version="2.0.0",
-    lifespan=lifespan,
-    docs_url=docs_url,
-    redoc_url=redoc_url,
-    redirect_slashes=False,  # Disable automatic slash redirection to prevent 307 redirects
-=======
 
   title="Dino E-Menu API",
 
@@ -187,7 +178,6 @@
 
   redirect_slashes=False, # Disable automatic slash redirection to prevent 307 redirects
 
->>>>>>> 5c9ef0c4
 )
 
 
@@ -198,98 +188,63 @@
 
 # =============================================================================
 
-<<<<<<< HEAD
+
+
 # Security middleware (add first for maximum protection)
+
 try:
-    from app.core.security_middleware import (
-        SecurityHeadersMiddleware,
-        RateLimitMiddleware,
-        RequestValidationMiddleware,
-        AuthenticationRateLimitMiddleware,
-        DevelopmentModeSecurityMiddleware
-    )
-    
-    # Add security middleware in order of priority
-    app.add_middleware(SecurityHeadersMiddleware)
-    app.add_middleware(DevelopmentModeSecurityMiddleware)
-    app.add_middleware(RequestValidationMiddleware)
-    app.add_middleware(AuthenticationRateLimitMiddleware)
-    app.add_middleware(
-        RateLimitMiddleware,
-        calls=getattr(settings, 'RATE_LIMIT_PER_MINUTE', 60),
-        period=60
-    )
-    logger.info("✅ Security middleware enabled")
+
+  from app.core.security_middleware import (
+
+    SecurityHeadersMiddleware,
+
+    RateLimitMiddleware,
+
+    RequestValidationMiddleware,
+
+    AuthenticationRateLimitMiddleware,
+
+    DevelopmentModeSecurityMiddleware
+
+  )
+
+   
+
+  # Add security middleware in order of priority
+
+  app.add_middleware(SecurityHeadersMiddleware)
+
+  app.add_middleware(DevelopmentModeSecurityMiddleware)
+
+  app.add_middleware(RequestValidationMiddleware)
+
+  app.add_middleware(AuthenticationRateLimitMiddleware)
+
+  app.add_middleware(
+
+    RateLimitMiddleware,
+
+    calls=getattr(settings, 'RATE_LIMIT_PER_MINUTE', 60),
+
+    period=60
+
+  )
+
+  logger.info("✅ Security middleware enabled")
+
 except ImportError as e:
-    logger.warning(f"⚠️ Security middleware import failed: {e} - Continuing without security middleware")
+
+  logger.warning(f"⚠️ Security middleware import failed: {e} - Continuing without security middleware")
+
 except Exception as e:
-    logger.warning(f"⚠️ Security middleware setup failed: {e}")
-=======
-
-
-# Security middleware (add first for maximum protection)
-
-try:
-
-  from app.core.security_middleware import (
-
-    SecurityHeadersMiddleware,
-
-    RateLimitMiddleware,
-
-    RequestValidationMiddleware,
-
-    AuthenticationRateLimitMiddleware,
-
-    DevelopmentModeSecurityMiddleware
-
-  )
-
-   
-
-  # Add security middleware in order of priority
-
-  app.add_middleware(SecurityHeadersMiddleware)
-
-  app.add_middleware(DevelopmentModeSecurityMiddleware)
-
-  app.add_middleware(RequestValidationMiddleware)
-
-  app.add_middleware(AuthenticationRateLimitMiddleware)
-
-  app.add_middleware(
-
-    RateLimitMiddleware,
-
-    calls=getattr(settings, 'RATE_LIMIT_PER_MINUTE', 60),
-
-    period=60
-
-  )
-
-  logger.info("✅ Security middleware enabled")
-
-except ImportError as e:
-
-  logger.warning(f"⚠️ Security middleware import failed: {e} - Continuing without security middleware")
-
-except Exception as e:
 
   logger.warning(f"⚠️ Security middleware setup failed: {e}")
 
 
->>>>>>> 5c9ef0c4
 
 # CORS middleware
 
 app.add_middleware(
-<<<<<<< HEAD
-    CORSMiddleware,
-    allow_origins=getattr(settings, 'CORS_ORIGINS', ["http://localhost:3000"]),
-    allow_credentials=getattr(settings, 'CORS_ALLOW_CREDENTIALS', True),
-    allow_methods=getattr(settings, 'CORS_ALLOW_METHODS', ["GET", "POST", "PUT", "DELETE", "PATCH", "OPTIONS"]),
-    allow_headers=getattr(settings, 'CORS_ALLOW_HEADERS', ["*"]),
-=======
 
   CORSMiddleware,
 
@@ -301,20 +256,16 @@
 
   allow_headers=getattr(settings, 'CORS_ALLOW_HEADERS', ["*"]),
 
->>>>>>> 5c9ef0c4
 )
 
 logger.info("✅ CORS middleware enabled")
 
 
 
-<<<<<<< HEAD
-=======
-
-
-
-
->>>>>>> 5c9ef0c4
+
+
+
+
 # Include API routes if available
 
 if api_router_available:
@@ -417,10 +368,6 @@
 @app.get("/deployment-check")
 
 async def deployment_check():
-<<<<<<< HEAD
-    """Check if latest deployment is active"""
-    return get_deployment_info()
-=======
 
   """Check if latest deployment is active"""
 
@@ -428,7 +375,6 @@
 
 
 
->>>>>>> 5c9ef0c4
 
 
 @app.get("/health")
